<div class="ui secondary pointing tabular top attached borderless menu stackable new-menu navbar">
	<a class="{{if .PageIsAdminDashboard}}active{{end}} item" href="{{AppSubUrl}}/admin">
		{{.i18n.Tr "admin.dashboard"}}
	</a>
	<a class="{{if .PageIsAdminUsers}}active{{end}} item" href="{{AppSubUrl}}/admin/users">
		{{.i18n.Tr "admin.users"}}
	</a>
	<a class="{{if .PageIsAdminOrganizations}}active{{end}} item" href="{{AppSubUrl}}/admin/orgs">
		{{.i18n.Tr "admin.organizations"}}
	</a>
	<a class="{{if .PageIsAdminRepositories}}active{{end}} item" href="{{AppSubUrl}}/admin/repos">
		{{.i18n.Tr "admin.repositories"}}
	</a>
	{{if not DisableWebhooks}}
	<a class="{{if .PageIsAdminHooks}}active{{end}} item" href="{{AppSubUrl}}/admin/hooks">
		{{.i18n.Tr "admin.hooks"}}
	</a>
	<a class="{{if .PageIsAdminSystemHooks}}active{{end}} item" href="{{AppSubUrl}}/admin/system-hooks">
		{{.i18n.Tr "admin.systemhooks"}}
	</a>
	{{end}}
{{if not .DisableLocalUserManagement}}
	<a class="{{if .PageIsAdminAuthentications}}active{{end}} item" href="{{AppSubUrl}}/admin/auths">
		{{.i18n.Tr "admin.authentication"}}
	</a>
	<a class="{{if .PageIsAdminEmails}}active{{end}} item" href="{{AppSubUrl}}/admin/emails">
		{{.i18n.Tr "admin.emails"}}
	</a>
<<<<<<< HEAD
{{end}}
=======
	{{if not DisableInternals}}
>>>>>>> ab53b3a8
	<a class="{{if .PageIsAdminConfig}}active{{end}} item" href="{{AppSubUrl}}/admin/config">
		{{.i18n.Tr "admin.config"}}
	</a>
	{{end}}
	<a class="{{if .PageIsAdminNotices}}active{{end}} item" href="{{AppSubUrl}}/admin/notices">
		{{.i18n.Tr "admin.notices"}}
	</a>
	<a class="{{if .PageIsAdminMonitor}}active{{end}} item" href="{{AppSubUrl}}/admin/monitor">
		{{.i18n.Tr "admin.monitor"}}
	</a>
</div><|MERGE_RESOLUTION|>--- conflicted
+++ resolved
@@ -26,11 +26,8 @@
 	<a class="{{if .PageIsAdminEmails}}active{{end}} item" href="{{AppSubUrl}}/admin/emails">
 		{{.i18n.Tr "admin.emails"}}
 	</a>
-<<<<<<< HEAD
 {{end}}
-=======
 	{{if not DisableInternals}}
->>>>>>> ab53b3a8
 	<a class="{{if .PageIsAdminConfig}}active{{end}} item" href="{{AppSubUrl}}/admin/config">
 		{{.i18n.Tr "admin.config"}}
 	</a>
