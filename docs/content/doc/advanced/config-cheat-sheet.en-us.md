---
date: "2016-12-26T16:00:00+02:00"
title: "Config Cheat Sheet"
slug: "config-cheat-sheet"
weight: 20
toc: false
draft: false
menu:
  sidebar:
    parent: "advanced"
    name: "Config Cheat Sheet"
    weight: 20
    identifier: "config-cheat-sheet"
---

# Configuration Cheat Sheet

This is a cheat sheet for the Gitea configuration file. It contains most of the settings
that can be configured as well as their default values.

Any changes to the Gitea configuration file should be made in `custom/conf/app.ini`
or any corresponding location. When installing from a distribution, this will
typically be found at `/etc/gitea/conf/app.ini`.

The defaults provided here are best-effort (not built automatically). They are
accurately recorded in [app.example.ini](https://github.com/go-gitea/gitea/blob/master/custom/conf/app.example.ini)
(s/master/\<tag|release\>). Any string in the format `%(X)s` is a feature powered
by [ini](https://github.com/go-ini/ini/#recursive-values), for reading values recursively.

Values containing `#` or `;` must be quoted using `` ` `` or `"""`.

**Note:** A full restart is required for Gitea configuration changes to take effect.

## Overall (`DEFAULT`)

- `APP_NAME`: **Gitea: Git with a cup of tea**: Application name, used in the page title.
- `RUN_USER`: **git**: The user Gitea will run as. This should be a dedicated system
   (non-user) account. Setting this incorrectly will cause Gitea to not start.
- `RUN_MODE`: **dev**: For performance and other purposes, change this to `prod` when
   deployed to a production environment. The installation process will set this to `prod`
   automatically. \[prod, dev, test\]

## Repository (`repository`)

- `ROOT`: **~/gitea-repositories/**: Root path for storing all repository data. It must be
   an absolute path.
- `SCRIPT_TYPE`: **bash**: The script type this server supports. Usually this is `bash`,
   but some users report that only `sh` is available.
- `DETECTED_CHARSETS_ORDER`: **UTF-8, UTF-16BE, UTF-16LE, UTF-32BE, UTF-32LE, ISO-8859, windows-1252, ISO-8859, windows-1250, ISO-8859, ISO-8859, ISO-8859, windows-1253, ISO-8859, windows-1255, ISO-8859, windows-1251, windows-1256, KOI8-R, ISO-8859, windows-1254, Shift_JIS, GB18030, EUC-JP, EUC-KR, Big5, ISO-2022, ISO-2022, ISO-2022, IBM424_rtl, IBM424_ltr, IBM420_rtl, IBM420_ltr**: Tie-break order of detected charsets - if the detected charsets have equal confidence, charsets earlier in the list will be chosen in preference to those later. Adding `defaults` will place the unnamed charsets at that point.
- `ANSI_CHARSET`: **\<empty\>**: Default ANSI charset to override non-UTF-8 charsets to.
- `FORCE_PRIVATE`: **false**: Force every new repository to be private.
- `DEFAULT_PRIVATE`: **last**: Default private when creating a new repository.
   \[last, private, public\]
- `DEFAULT_PUSH_CREATE_PRIVATE`: **true**: Default private when creating a new repository with push-to-create.
- `MAX_CREATION_LIMIT`: **-1**: Global maximum creation limit of repositories per user,
   `-1` means no limit.
- `PULL_REQUEST_QUEUE_LENGTH`: **1000**: Length of pull request patch test queue, make it
   as large as possible. Use caution when editing this value.
- `MIRROR_QUEUE_LENGTH`: **1000**: Patch test queue length, increase if pull request patch
   testing starts hanging.
- `PREFERRED_LICENSES`: **Apache License 2.0,MIT License**: Preferred Licenses to place at
   the top of the list. Name must match file name in conf/license or custom/conf/license.
- `DISABLE_HTTP_GIT`: **false**: Disable the ability to interact with repositories over the
   HTTP protocol.
- `USE_COMPAT_SSH_URI`: **false**: Force ssh:// clone url instead of scp-style uri when
   default SSH port is used.
- `ACCESS_CONTROL_ALLOW_ORIGIN`: **\<empty\>**: Value for Access-Control-Allow-Origin header,
   default is not to present. **WARNING**: This maybe harmful to you website if you do not
   give it a right value.
- `DEFAULT_CLOSE_ISSUES_VIA_COMMITS_IN_ANY_BRANCH`:  **false**: Close an issue if a commit on a non default branch marks it as closed.
- `ENABLE_PUSH_CREATE_USER`:  **false**: Allow users to push local repositories to Gitea and have them automatically created for a user.
- `ENABLE_PUSH_CREATE_ORG`:  **false**: Allow users to push local repositories to Gitea and have them automatically created for an org.
- `DISABLED_REPO_UNITS`: **_empty_**: Comma separated list of globally disabled repo units. Allowed values: \[repo.issues, repo.ext_issues, repo.pulls, repo.wiki, repo.ext_wiki, repo.projects\]
- `DEFAULT_REPO_UNITS`: **repo.code,repo.releases,repo.issues,repo.pulls,repo.wiki,repo.projects**: Comma separated list of default repo units. Allowed values: \[repo.code, repo.releases, repo.issues, repo.pulls, repo.wiki, repo.projects\]. Note: Code and Releases can currently not be deactivated. If you specify default repo units you should still list them for future compatibility. External wiki and issue tracker can't be enabled by default as it requires additional settings. Disabled repo units will not be added to new repositories regardless if it is in the default list.
- `PREFIX_ARCHIVE_FILES`: **true**: Prefix archive files by placing them in a directory named after the repository.
- `DISABLE_MIRRORS`: **false**: Disable mirroring feature. Pre-existing mirrors remain valid but cannot be updated (may be converted to regular repo).
- `DISABLE_MIGRATIONS`: **false**: Disable migrating feature.
- `DEFAULT_BRANCH`: **master**: Default branch name of all repositories.
- `ALLOW_ADOPTION_OF_UNADOPTED_REPOSITORIES`: **false**: Allow non-admin users to adopt unadopted repositories
- `ALLOW_DELETION_OF_UNADOPTED_REPOSITORIES`: **false**: Allow non-admin users to delete unadopted repositories

### Repository - Editor (`repository.editor`)

- `LINE_WRAP_EXTENSIONS`: **.txt,.md,.markdown,.mdown,.mkd,**: List of file extensions for which lines should be wrapped in the Monaco editor. Separate extensions with a comma. To line wrap files without an extension, just put a comma
- `PREVIEWABLE_FILE_MODES`: **markdown**: Valid file modes that have a preview API associated with them, such as `api/v1/markdown`. Separate the values by commas. The preview tab in edit mode won't be displayed if the file extension doesn't match.

### Repository - Pull Request (`repository.pull-request`)

- `WORK_IN_PROGRESS_PREFIXES`: **WIP:,\[WIP\]**: List of prefixes used in Pull Request
 title to mark them as Work In Progress
- `CLOSE_KEYWORDS`: **close**, **closes**, **closed**, **fix**, **fixes**, **fixed**, **resolve**, **resolves**, **resolved**: List of
 keywords used in Pull Request comments to automatically close a related issue
- `REOPEN_KEYWORDS`: **reopen**, **reopens**, **reopened**: List of keywords used in Pull Request comments to automatically reopen
 a related issue
- `DEFAULT_MERGE_MESSAGE_COMMITS_LIMIT`: **50**: In the default merge message for squash commits include at most this many commits. Set to `-1` to include all commits
- `DEFAULT_MERGE_MESSAGE_SIZE`: **5120**: In the default merge message for squash commits limit the size of the commit messages. Set to `-1` to have no limit.
- `DEFAULT_MERGE_MESSAGE_ALL_AUTHORS`: **false**: In the default merge message for squash commits walk all commits to include all authors in the Co-authored-by otherwise just use those in the limited list
- `DEFAULT_MERGE_MESSAGE_MAX_APPROVERS`: **10**: In default merge messages limit the number of approvers listed as `Reviewed-by:`. Set to `-1` to include all.
- `DEFAULT_MERGE_MESSAGE_OFFICIAL_APPROVERS_ONLY`: **true**: In default merge messages only include approvers who are officially allowed to review.

### Repository - Issue (`repository.issue`)

- `LOCK_REASONS`: **Too heated,Off-topic,Resolved,Spam**: A list of reasons why a Pull Request or Issue can be locked

### Repository - Upload (`repository.upload`)

- `ENABLED`: **true**: Whether repository file uploads are enabled
- `TEMP_PATH`: **data/tmp/uploads**: Path for uploads (tmp gets deleted on gitea restart)
- `ALLOWED_TYPES`: **\<empty\>**: Comma-separated list of allowed file extensions (`.zip`), mime types (`text/plain`) or wildcard type (`image/*`, `audio/*`, `video/*`). Empty value or `*/*` allows all types.
- `FILE_MAX_SIZE`: **3**: Max size of each file in megabytes.
- `MAX_FILES`: **5**: Max number of files per upload

### Repository - Release (`repository.release`)

- `ALLOWED_TYPES`: **\<empty\>**: Comma-separated list of allowed file extensions (`.zip`), mime types (`text/plain`) or wildcard type (`image/*`, `audio/*`, `video/*`). Empty value or `*/*` allows all types.

### Repository - Signing (`repository.signing`)

- `SIGNING_KEY`: **default**: \[none, KEYID, default \]: Key to sign with.
- `SIGNING_NAME` &amp; `SIGNING_EMAIL`: if a KEYID is provided as the `SIGNING_KEY`, use these as the Name and Email address of the signer. These should match publicized name and email address for the key.
- `INITIAL_COMMIT`: **always**: \[never, pubkey, twofa, always\]: Sign initial commit.
  - `never`: Never sign
  - `pubkey`: Only sign if the user has a public key
  - `twofa`: Only sign if the user is logged in with twofa
  - `always`: Always sign
  - Options other than `never` and `always` can be combined as a comma separated list.
- `DEFAULT_TRUST_MODEL`: **collaborator**: \[collaborator, committer, collaboratorcommitter\]: The default trust model used for verifying commits.
   - `collaborator`: Trust signatures signed by keys of collaborators.
   - `committer`: Trust signatures that match committers (This matches GitHub and will force Gitea signed commits to have Gitea as the commmitter).
   - `collaboratorcommitter`: Trust signatures signed by keys of collaborators which match the commiter.
- `WIKI`: **never**: \[never, pubkey, twofa, always, parentsigned\]: Sign commits to wiki.
- `CRUD_ACTIONS`: **pubkey, twofa, parentsigned**: \[never, pubkey, twofa, parentsigned, always\]: Sign CRUD actions.
  - Options as above, with the addition of:
  - `parentsigned`: Only sign if the parent commit is signed.
- `MERGES`: **pubkey, twofa, basesigned, commitssigned**: \[never, pubkey, twofa, approved, basesigned, commitssigned, always\]: Sign merges.
  - `approved`: Only sign approved merges to a protected branch.
  - `basesigned`: Only sign if the parent commit in the base repo is signed.
  - `headsigned`: Only sign if the head commit in the head branch is signed.
  - `commitssigned`: Only sign if all the commits in the head branch to the merge point are signed.

## Repository - Local (`repository.local`)

- `LOCAL_COPY_PATH`: **tmp/local-repo**: Path for temporary local repository copies. Defaults to `tmp/local-repo`

## Repository - Upload (`repository.upload`)

- `ENABLED`: **true**: Whether repository file uploads are enabled. Defaults to `true`
- `TEMP_PATH`: **data/tmp/uploads**: Path for uploads. Defaults to `data/tmp/uploads` (tmp gets deleted on gitea restart)
- `ALLOWED_TYPES`: **_empty_**:; One or more allowed types, e.g. image/jpeg|image/png. Nothing means any file type
- `FILE_MAX_SIZE`: **3**: Max size of each file in megabytes. Defaults to 3MB
- `MAX_FILES`: **5**: Max number of files per upload. Defaults to 5


## CORS (`cors`)

- `ENABLED`: **false**: enable cors headers (disabled by default)
- `SCHEME`: **http**: scheme of allowed requests
- `ALLOW_DOMAIN`: **\***: list of requesting domains that are allowed
- `ALLOW_SUBDOMAIN`: **false**: allow subdomains of headers listed above to request
- `METHODS`: **GET,HEAD,POST,PUT,PATCH,DELETE,OPTIONS**: list of methods allowed to request
- `MAX_AGE`: **10m**: max time to cache response
- `ALLOW_CREDENTIALS`: **false**: allow request with credentials

## UI (`ui`)

- `EXPLORE_PAGING_NUM`: **20**: Number of repositories that are shown in one explore page.
- `ISSUE_PAGING_NUM`: **10**: Number of issues that are shown in one page (for all pages that list issues).
- `MEMBERS_PAGING_NUM`: **20**: Number of members that are shown in organization members.
- `FEED_MAX_COMMIT_NUM`: **5**: Number of maximum commits shown in one activity feed.
- `FEED_PAGING_NUM`: **20**: Number of items that are displayed in home feed.
- `GRAPH_MAX_COMMIT_NUM`: **100**: Number of maximum commits shown in the commit graph.
- `CODE_COMMENT_LINES`: **4**: Number of line of codes shown for a code comment.
- `DEFAULT_THEME`: **gitea**: \[gitea, arc-green\]: Set the default theme for the Gitea install.
- `SHOW_USER_EMAIL`: **true**: Whether the email of the user should be shown in the Explore Users page.
- `THEMES`:  **gitea,arc-green**: All available themes. Allow users select personalized themes.
  regardless of the value of `DEFAULT_THEME`.
- `THEME_COLOR_META_TAG`: **#6cc644**:  Value of `theme-color` meta tag, used by Android >= 5.0. An invalid color like "none" or "disable" will have the default style.  More info: https://developers.google.com/web/updates/2014/11/Support-for-theme-color-in-Chrome-39-for-Android
- `MAX_DISPLAY_FILE_SIZE`: **8388608**: Max size of files to be displayed (default is 8MiB)
- `REACTIONS`: All available reactions users can choose on issues/prs and comments
    Values can be emoji alias (:smile:) or a unicode emoji.
    For custom reactions, add a tightly cropped square image to public/emoji/img/reaction_name.png
- `DEFAULT_SHOW_FULL_NAME`: **false**: Whether the full name of the users should be shown where possible. If the full name isn't set, the username will be used.
- `SEARCH_REPO_DESCRIPTION`: **true**: Whether to search within description at repository search on explore page.
- `USE_SERVICE_WORKER`: **true**: Whether to enable a Service Worker to cache frontend assets.

### UI - Admin (`ui.admin`)

- `USER_PAGING_NUM`: **50**: Number of users that are shown in one page.
- `REPO_PAGING_NUM`: **50**: Number of repos that are shown in one page.
- `NOTICE_PAGING_NUM`: **25**: Number of notices that are shown in one page.
- `ORG_PAGING_NUM`: **50**: Number of organizations that are shown in one page.

### UI - Metadata (`ui.meta`)

- `AUTHOR`: **Gitea - Git with a cup of tea**: Author meta tag of the homepage.
- `DESCRIPTION`: **Gitea (Git with a cup of tea) is a painless self-hosted Git service written in Go**: Description meta tag of the homepage.
- `KEYWORDS`: **go,git,self-hosted,gitea**: Keywords meta tag of the homepage.

### UI - Notification (`ui.notification`)

- `MIN_TIMEOUT`: **10s**: These options control how often notification endpoint is polled to update the notification count. On page load the notification count will be checked after `MIN_TIMEOUT`. The timeout will increase to `MAX_TIMEOUT` by `TIMEOUT_STEP` if the notification count is unchanged. Set MIN_TIMEOUT to 0 to turn off.
- `MAX_TIMEOUT`: **60s**.
- `TIMEOUT_STEP`: **10s**.
- `EVENT_SOURCE_UPDATE_TIME`: **10s**: This setting determines how often the database is queried to update notification counts. If the browser client supports `EventSource` and `SharedWorker`, a `SharedWorker` will be used in preference to polling notification endpoint. Set to **-1** to disable the `EventSource`.

## Markdown (`markdown`)

- `ENABLE_HARD_LINE_BREAK_IN_COMMENTS`: **true**: Render soft line breaks as hard line breaks in comments, which
  means a single newline character between paragraphs will cause a line break and adding
  trailing whitespace to paragraphs is not necessary to force a line break.
- `ENABLE_HARD_LINE_BREAK_IN_DOCUMENTS`: **false**: Render soft line breaks as hard line breaks in documents, which
  means a single newline character between paragraphs will cause a line break and adding
  trailing whitespace to paragraphs is not necessary to force a line break.
- `CUSTOM_URL_SCHEMES`: Use a comma separated list (ftp,git,svn) to indicate additional
  URL hyperlinks to be rendered in Markdown. URLs beginning in http and https are
  always displayed

## Server (`server`)

- `PROTOCOL`: **http**: \[http, https, fcgi, unix, fcgi+unix\]
- `DOMAIN`: **localhost**: Domain name of this server.
- `ROOT_URL`: **%(PROTOCOL)s://%(DOMAIN)s:%(HTTP\_PORT)s/**:
   Overwrite the automatically generated public URL.
   This is useful if the internal and the external URL don't match (e.g. in Docker).
- `STATIC_URL_PREFIX`: **\<empty\>**:
   Overwrite this option to request static resources from a different URL.
   This includes CSS files, images, JS files and web fonts.
   Avatar images are dynamic resources and still served by gitea.
   The option can be just a different path, as in `/static`, or another domain, as in `https://cdn.example.com`.
   Requests are then made as `%(ROOT_URL)s/static/css/index.css` and `https://cdn.example.com/css/index.css` respective.
   The static files are located in the `public/` directory of the gitea source repository.
- `HTTP_ADDR`: **0.0.0.0**: HTTP listen address.
   - If `PROTOCOL` is set to `fcgi`, Gitea will listen for FastCGI requests on TCP socket
     defined by `HTTP_ADDR` and `HTTP_PORT` configuration settings.
   - If `PROTOCOL` is set to `unix` or `fcgi+unix`, this should be the name of the Unix socket file to use.
- `HTTP_PORT`: **3000**: HTTP listen port.
   - If `PROTOCOL` is set to `fcgi`, Gitea will listen for FastCGI requests on TCP socket
     defined by `HTTP_ADDR` and `HTTP_PORT` configuration settings.
- `UNIX_SOCKET_PERMISSION`: **666**: Permissions for the Unix socket.
- `LOCAL_ROOT_URL`: **%(PROTOCOL)s://%(HTTP_ADDR)s:%(HTTP_PORT)s/**: Local
   (DMZ) URL for Gitea workers (such as SSH update) accessing web service. In
   most cases you do not need to change the default value. Alter it only if
   your SSH server node is not the same as HTTP node. Do not set this variable
   if `PROTOCOL` is set to `unix`.

- `DISABLE_SSH`: **false**: Disable SSH feature when it's not available.
- `START_SSH_SERVER`: **false**: When enabled, use the built-in SSH server.
- `BUILTIN_SSH_SERVER_USER`: **%(RUN_USER)s**: Username to use for the built-in SSH Server.
- `SSH_DOMAIN`: **%(DOMAIN)s**: Domain name of this server, used for displayed clone URL.
- `SSH_PORT`: **22**: SSH port displayed in clone URL.
- `SSH_LISTEN_HOST`: **0.0.0.0**: Listen address for the built-in SSH server.
- `SSH_LISTEN_PORT`: **%(SSH\_PORT)s**: Port for the built-in SSH server.
- `SSH_ROOT_PATH`: **~/.ssh**: Root path of SSH directory. 
- `SSH_CREATE_AUTHORIZED_KEYS_FILE`: **true**: Gitea will create a authorized_keys file by default when it is not using the internal ssh server. If you intend to use the AuthorizedKeysCommand functionality then you should turn this off.
- `SSH_TRUSTED_USER_CA_KEYS`: **\<empty\>**: Specifies the public keys of certificate authorities that are trusted to sign user certificates for authentication. Multiple keys should be comma separated. E.g.`ssh-<algorithm> <key>` or `ssh-<algorithm> <key1>, ssh-<algorithm> <key2>`. For more information see `TrustedUserCAKeys` in the sshd config man pages. When empty no file will be created and `SSH_AUTHORIZED_PRINCIPALS_ALLOW` will default to `off`.
- `SSH_TRUSTED_USER_CA_KEYS_FILENAME`: **`RUN_USER`/.ssh/gitea-trusted-user-ca-keys.pem**: Absolute path of the `TrustedUserCaKeys` file gitea will manage. If you're running your own ssh server and you want to use the gitea managed file you'll also need to modify your sshd_config to point to this file. The official docker image will automatically work without further configuration.
- `SSH_AUTHORIZED_PRINCIPALS_ALLOW`: **off** or **username, email**: \[off, username, email, anything\]: Specify the principals values that users are allowed to use as principal. When set to `anything` no checks are done on the principal string. When set to `off` authorized principal are not allowed to be set.
- `SSH_CREATE_AUTHORIZED_PRINCIPALS_FILE`: **false/true**: Gitea will create a authorized_principals file by default when it is not using the internal ssh server and `SSH_AUTHORIZED_PRINCIPALS_ALLOW` is not `off`.
- `SSH_AUTHORIZED_PRINCIPALS_BACKUP`: **false/true**: Enable SSH Authorized Principals Backup when rewriting all keys, default is true if `SSH_AUTHORIZED_PRINCIPALS_ALLOW` is not `off`.
- `SSH_SERVER_CIPHERS`: **aes128-ctr, aes192-ctr, aes256-ctr, aes128-gcm@openssh.com, arcfour256, arcfour128**: For the built-in SSH server, choose the ciphers to support for SSH connections, for system SSH this setting has no effect.
- `SSH_SERVER_KEY_EXCHANGES`: **diffie-hellman-group1-sha1, diffie-hellman-group14-sha1, ecdh-sha2-nistp256, ecdh-sha2-nistp384, ecdh-sha2-nistp521, curve25519-sha256@libssh.org**: For the built-in SSH server, choose the key exchange algorithms to support for SSH connections, for system SSH this setting has no effect.
- `SSH_SERVER_MACS`: **hmac-sha2-256-etm@openssh.com, hmac-sha2-256, hmac-sha1, hmac-sha1-96**: For the built-in SSH server, choose the MACs to support for SSH connections, for system SSH this setting has no effect
- `SSH_KEY_TEST_PATH`: **/tmp**: Directory to create temporary files in when testing public keys using ssh-keygen, default is the system temporary directory.
- `SSH_KEYGEN_PATH`: **ssh-keygen**: Path to ssh-keygen, default is 'ssh-keygen' which means the shell is responsible for finding out which one to call.
- `SSH_BACKUP_AUTHORIZED_KEYS`: **true**: Enable SSH Authorized Key Backup when rewriting all keys, default is true.
- `SSH_EXPOSE_ANONYMOUS`: **false**: Enable exposure of SSH clone URL to anonymous visitors, default is false.
- `MINIMUM_KEY_SIZE_CHECK`: **true**: Indicate whether to check minimum key size with corresponding type.

- `OFFLINE_MODE`: **false**: Disables use of CDN for static files and Gravatar for profile pictures.
- `DISABLE_ROUTER_LOG`: **false**: Mute printing of the router log.
- `CERT_FILE`: **https/cert.pem**: Cert file path used for HTTPS. When chaining, the server certificate must come first, then intermediate CA certificates (if any). From 1.11 paths are relative to `CUSTOM_PATH`.
- `KEY_FILE`: **https/key.pem**: Key file path used for HTTPS. From 1.11 paths are relative to `CUSTOM_PATH`.
- `STATIC_ROOT_PATH`: **./**: Upper level of template and static files path.
- `APP_DATA_PATH`: **data** (**/data/gitea** on docker): Default path for application data.
- `STATIC_CACHE_TIME`: **6h**: Web browser cache time for static resources on `custom/`, `public/` and all uploaded avatars.
- `ENABLE_GZIP`: **false**: Enables application-level GZIP support.
- `ENABLE_PPROF`: **false**: Application profiling (memory and cpu). For "web" command it listens on localhost:6060. For "serv" command it dumps to disk at `PPROF_DATA_PATH` as `(cpuprofile|memprofile)_<username>_<temporary id>`
- `PPROF_DATA_PATH`: **data/tmp/pprof**: `PPROF_DATA_PATH`, use an absolute path when you start gitea as service
- `LANDING_PAGE`: **home**: Landing page for unauthenticated users \[home, explore, organizations, login\].

- `LFS_START_SERVER`: **false**: Enables git-lfs support.
- `LFS_CONTENT_PATH`: **%(APP_DATA_PATH)/lfs**:  Default LFS content path. (if it is on local storage.)
- `LFS_JWT_SECRET`: **\<empty\>**: LFS authentication secret, change this a unique string.
- `LFS_HTTP_AUTH_EXPIRY`: **20m**: LFS authentication validity period in time.Duration, pushes taking longer than this may fail.
- `LFS_MAX_FILE_SIZE`: **0**: Maximum allowed LFS file size in bytes (Set to 0 for no limit).
- `LFS_LOCKS_PAGING_NUM`: **50**: Maximum number of LFS Locks returned per page.

- `REDIRECT_OTHER_PORT`: **false**: If true and `PROTOCOL` is https, allows redirecting http requests on `PORT_TO_REDIRECT` to the https port Gitea listens on.
- `PORT_TO_REDIRECT`: **80**: Port for the http redirection service to listen on. Used when `REDIRECT_OTHER_PORT` is true.
- `ENABLE_LETSENCRYPT`: **false**: If enabled you must set `DOMAIN` to valid internet facing domain (ensure DNS is set and port 80 is accessible by letsencrypt validation server).
   By using Lets Encrypt **you must consent** to their [terms of service](https://letsencrypt.org/documents/LE-SA-v1.2-November-15-2017.pdf).
- `LETSENCRYPT_ACCEPTTOS`: **false**: This is an explicit check that you accept the terms of service for Let's Encrypt.
- `LETSENCRYPT_DIRECTORY`: **https**: Directory that Letsencrypt will use to cache information such as certs and private keys.
- `LETSENCRYPT_EMAIL`: **email@example.com**: Email used by Letsencrypt to notify about problems with issued certificates. (No default)
- `ALLOW_GRACEFUL_RESTARTS`: **true**: Perform a graceful restart on SIGHUP
- `GRACEFUL_HAMMER_TIME`: **60s**: After a restart the parent process will stop accepting new connections and will allow requests to finish before stopping. Shutdown will be forced if it takes longer than this time.
- `STARTUP_TIMEOUT`: **0**: Shutsdown the server if startup takes longer than the provided time. On Windows setting this sends a waithint to the SVC host to tell the SVC host startup may take some time. Please note startup is determined by the opening of the listeners - HTTP/HTTPS/SSH. Indexers may take longer to startup and can have their own timeouts.

## Database (`database`)

- `DB_TYPE`: **mysql**: The database type in use \[mysql, postgres, mssql, sqlite3\].
- `HOST`: **127.0.0.1:3306**: Database host address and port or absolute path for unix socket \[mysql, postgres\] (ex: /var/run/mysqld/mysqld.sock).
- `NAME`: **gitea**: Database name.
- `USER`: **root**: Database username.
- `PASSWD`: **\<empty\>**: Database user password. Use \`your password\` for quoting if you use special characters in the password.
- `SCHEMA`: **\<empty\>**: For PostgreSQL only, schema to use if different from "public". The schema must exist beforehand,
  the user must have creation privileges on it, and the user search path must be set to the look into the schema first 
  (e.g. `ALTER USER user SET SEARCH_PATH = schema_name,"$user",public;`).
- `SSL_MODE`: **disable**: SSL/TLS encryption mode for connecting to the database. This option is only applied for PostgreSQL and MySQL.
  - Valid values for MySQL:
     - `true`: Enable TLS with verification of the database server certificate against its root certificate. When selecting this option make sure that the root certificate required to validate the database server certificate (e.g. the CA certificate) is on the system certificate store of both the database and Gitea servers. See your system documentation for instructions on how to add a CA certificate to the certificate store.
     - `false`: Disable TLS.
     - `disable`: Alias for `false`, for compatibility with PostgreSQL.
     - `skip-verify`: Enable TLS without database server certificate verification. Use this option if you have self-signed or invalid certificate on the database server.
     - `prefer`: Enable TLS with fallback to non-TLS connection.
  - Valid values for PostgreSQL:
     - `disable`: Disable TLS.
     - `require`: Enable TLS without any verifications.
     - `verify-ca`: Enable TLS with verification of the database server certificate against its root certificate.
     - `verify-full`: Enable TLS and verify the database server name matches the given certificate in either the `Common Name` or `Subject Alternative Name` fields.
- `SQLITE_TIMEOUT`: **500**: Query timeout for sqlite3 only.
- `ITERATE_BUFFER_SIZE`: **50**: Internal buffer size for iterating.
- `CHARSET`: **utf8mb4**: For MySQL only, either "utf8" or "utf8mb4". NOTICE: for "utf8mb4" you must use MySQL InnoDB > 5.6. Gitea is unable to check this.
- `PATH`: **data/gitea.db**: For SQLite3 only, the database file path.
- `LOG_SQL`: **true**: Log the executed SQL.
- `DB_RETRIES`: **10**: How many ORM init / DB connect attempts allowed.
- `DB_RETRY_BACKOFF`: **3s**: time.Duration to wait before trying another ORM init / DB connect attempt, if failure occured.
- `MAX_OPEN_CONNS` **0**: Database maximum open connections - default is 0, meaning there is no limit.
- `MAX_IDLE_CONNS` **2**: Max idle database connections on connnection pool, default is 2 - this will be capped to `MAX_OPEN_CONNS`.
- `CONN_MAX_LIFETIME` **0 or 3s**: Sets the maximum amount of time a DB connection may be reused - default is 0, meaning there is no limit (except on MySQL where it is 3s - see #6804 & #7071).
  
Please see #8540 & #8273 for further discussion of the appropriate values for `MAX_OPEN_CONNS`, `MAX_IDLE_CONNS` & `CONN_MAX_LIFETIME` and their
relation to port exhaustion.

## Indexer (`indexer`)

- `ISSUE_INDEXER_TYPE`: **bleve**: Issue indexer type, currently supported: `bleve`, `db` or `elasticsearch`.
- `ISSUE_INDEXER_CONN_STR`: ****: Issue indexer connection string, available when ISSUE_INDEXER_TYPE is elasticsearch. i.e. http://elastic:changeme@localhost:9200
- `ISSUE_INDEXER_NAME`: **gitea_issues**: Issue indexer name, available when ISSUE_INDEXER_TYPE is elasticsearch
- `ISSUE_INDEXER_PATH`: **indexers/issues.bleve**: Index file used for issue search; available when ISSUE_INDEXER_TYPE is bleve and elasticsearch.
- The next 4 configuration values are deprecated and should be set in `queue.issue_indexer` however are kept for backwards compatibility:
- `ISSUE_INDEXER_QUEUE_TYPE`: **levelqueue**: Issue indexer queue, currently supports:`channel`, `levelqueue`, `redis`.
- `ISSUE_INDEXER_QUEUE_DIR`: **indexers/issues.queue**: When `ISSUE_INDEXER_QUEUE_TYPE` is `levelqueue`, this will be the queue will be saved path.
- `ISSUE_INDEXER_QUEUE_CONN_STR`: **addrs=127.0.0.1:6379 db=0**: When `ISSUE_INDEXER_QUEUE_TYPE` is `redis`, this will store the redis connection string.
- `ISSUE_INDEXER_QUEUE_BATCH_NUMBER`: **20**: Batch queue number.

- `REPO_INDEXER_ENABLED`: **false**: Enables code search (uses a lot of disk space, about 6 times more than the repository size).
- `REPO_INDEXER_TYPE`: **bleve**: Code search engine type, could be `bleve` or `elasticsearch`.
- `REPO_INDEXER_PATH`: **indexers/repos.bleve**: Index file used for code search.
- `REPO_INDEXER_CONN_STR`: ****: Code indexer connection string, available when `REPO_INDEXER_TYPE` is elasticsearch. i.e. http://elastic:changeme@localhost:9200
- `REPO_INDEXER_NAME`: **gitea_codes**: Code indexer name, available when `REPO_INDEXER_TYPE` is elasticsearch

- `REPO_INDEXER_INCLUDE`: **empty**: A comma separated list of glob patterns (see https://github.com/gobwas/glob) to **include** in the index. Use `**.txt` to match any files with .txt extension. An empty list means include all files.
- `REPO_INDEXER_EXCLUDE`: **empty**: A comma separated list of glob patterns (see https://github.com/gobwas/glob) to **exclude** from the index. Files that match this list will not be indexed, even if they match in `REPO_INDEXER_INCLUDE`.
- `REPO_INDEXER_EXCLUDE_VENDORED`: **true**: Exclude vendored files from index.
- `UPDATE_BUFFER_LEN`: **20**: Buffer length of index request.
- `MAX_FILE_SIZE`: **1048576**: Maximum size in bytes of files to be indexed.
- `STARTUP_TIMEOUT`: **30s**: If the indexer takes longer than this timeout to start - fail. (This timeout will be added to the hammer time above for child processes - as bleve will not start until the previous parent is shutdown.) Set to zero to never timeout.

## Queue (`queue` and `queue.*`)

- `TYPE`: **persistable-channel**: General queue type, currently support: `persistable-channel`, `channel`, `level`, `redis`, `dummy`
- `DATADIR`: **queues/**: Base DataDir for storing persistent and level queues. `DATADIR` for individual queues can be set in `queue.name` sections but will default to `DATADIR/`**`name`**.
- `LENGTH`: **20**: Maximal queue size before channel queues block
- `BATCH_LENGTH`: **20**: Batch data before passing to the handler
- `CONN_STR`: **redis://127.0.0.1:6379/0**: Connection string for the redis queue type. Options can be set using query params. Similarly LevelDB options can also be set using: **leveldb://relative/path?option=value** or **leveldb:///absolute/path?option=value**
- `QUEUE_NAME`: **_queue**: The suffix for default redis and disk queue name. Individual queues will default to **`name`**`QUEUE_NAME` but can be overriden in the specific `queue.name` section.
- `SET_NAME`: **_unique**: The suffix that will be added to the default redis and disk queue `set` name for unique queues. Individual queues will default to
 **`name`**`QUEUE_NAME`_`SET_NAME`_ but can be overridden in the specific `queue.name` section.
- `WRAP_IF_NECESSARY`: **true**: Will wrap queues with a timeoutable queue if the selected queue is not ready to be created - (Only relevant for the level queue.)
- `MAX_ATTEMPTS`: **10**: Maximum number of attempts to create the wrapped queue
- `TIMEOUT`: **GRACEFUL_HAMMER_TIME + 30s**: Timeout the creation of the wrapped queue if it takes longer than this to create.
- Queues by default come with a dynamically scaling worker pool. The following settings configure this:
- `WORKERS`: **1**: Number of initial workers for the queue.
- `MAX_WORKERS`: **10**: Maximum number of worker go-routines for the queue.
- `BLOCK_TIMEOUT`: **1s**: If the queue blocks for this time, boost the number of workers - the `BLOCK_TIMEOUT` will then be doubled before boosting again whilst the boost is ongoing.
- `BOOST_TIMEOUT`: **5m**: Boost workers will timeout after this long.
- `BOOST_WORKERS`: **5**: This many workers will be added to the worker pool if there is a boost.

## Admin (`admin`)

- `DEFAULT_EMAIL_NOTIFICATIONS`: **enabled**: Default configuration for email notifications for users (user configurable). Options: enabled, onmention, disabled
- `DISABLE_REGULAR_ORG_CREATION`: **false**: Disallow regular (non-admin) users from creating organizations.

## Security (`security`)

- `INSTALL_LOCK`: **false**: Disallow access to the install page.
- `SECRET_KEY`: **\<random at every install\>**: Global secret key. This should be changed.
- `LOGIN_REMEMBER_DAYS`: **7**: Cookie lifetime, in days.
- `COOKIE_USERNAME`: **gitea\_awesome**: Name of the cookie used to store the current username.
- `COOKIE_REMEMBER_NAME`: **gitea\_incredible**: Name of cookie used to store authentication
   information.
- `REVERSE_PROXY_AUTHENTICATION_USER`: **X-WEBAUTH-USER**: Header name for reverse proxy
   authentication.
- `REVERSE_PROXY_AUTHENTICATION_EMAIL`: **X-WEBAUTH-EMAIL**: Header name for reverse proxy
   authentication provided email.
- `DISABLE_GIT_HOOKS`: **true**: Set to `false` to enable users with git hook privilege to create custom git hooks.
   WARNING: Custom git hooks can be used to perform arbitrary code execution on the host operating system.
   This enables the users to access and modify this config file and the Gitea database and interrupt the Gitea service.
   By modifying the Gitea database, users can gain Gitea administrator privileges.
   It also enables them to access other resources available to the user on the operating system that is running the
   Gitea instance and perform arbitrary actions in the name of the Gitea OS user.
   This maybe harmful to you website or your operating system.
<<<<<<< HEAD
- `DISABLE_WEBHOOKS`: **false**: Set to `true` to disable webhooks feature.
- `DISABLE_2FA`: **false**: Set to `true` to disable 2FA feature.
=======
- `DISABLE_INTERNALS`: **false**: Set to `true` to disable internal information and settings; currently Admin > Dashboard > Maintenance Operations (to avoid duplication with monitoring), System Status, Configuration tab, Monitoring > Queues.
>>>>>>> ab53b3a8
- `ONLY_ALLOW_PUSH_IF_GITEA_ENVIRONMENT_SET`: **true**: Set to `false` to allow local users to push to gitea-repositories without setting up the Gitea environment. This is not recommended and if you want local users to push to gitea repositories you should set the environment appropriately.
- `IMPORT_LOCAL_PATHS`: **false**: Set to `false` to prevent all users (including admin) from importing local path on server.
- `INTERNAL_TOKEN`: **\<random at every install if no uri set\>**: Secret used to validate communication within Gitea binary.
- `INTERNAL_TOKEN_URI`: **<empty>**: Instead of defining internal token in the configuration, this configuration option can be used to give Gitea a path to a file that contains the internal token (example value: `file:/etc/gitea/internal_token`)
- `PASSWORD_HASH_ALGO`: **argon2**: The hash algorithm to use \[argon2, pbkdf2, scrypt, bcrypt\].
- `CSRF_COOKIE_HTTP_ONLY`: **true**: Set false to allow JavaScript to read CSRF cookie.
- `MIN_PASSWORD_LENGTH`: **6**: Minimum password length for new users.
- `PASSWORD_COMPLEXITY`: **off**: Comma separated list of character classes required to pass minimum complexity. If left empty or no valid values are specified, checking is disabled (off):
    - lower - use one or more lower latin characters
    - upper - use one or more upper latin characters
    - digit - use one or more digits
    - spec - use one or more special characters as ``!"#$%&'()*+,-./:;<=>?@[\\]^_`{|}~``
    - off - do not check password complexity
- `PASSWORD_CHECK_PWN`: **false**: Check [HaveIBeenPwned](https://haveibeenpwned.com/Passwords) to see if a password has been exposed.

## OpenID (`openid`)

- `ENABLE_OPENID_SIGNIN`: **false**: Allow authentication in via OpenID.
- `ENABLE_OPENID_SIGNUP`: **! DISABLE\_REGISTRATION**: Allow registering via OpenID.
- `WHITELISTED_URIS`: **\<empty\>**: If non-empty, list of POSIX regex patterns matching
   OpenID URI's to permit.
- `BLACKLISTED_URIS`: **\<empty\>**: If non-empty, list of POSIX regex patterns matching
   OpenID URI's to block.

## Service (`service`)

- `ACTIVE_CODE_LIVE_MINUTES`: **180**: Time limit (min) to confirm account/email registration.
- `RESET_PASSWD_CODE_LIVE_MINUTES`: **180**: Time limit (min) to confirm forgot password reset
   process.
- `REGISTER_EMAIL_CONFIRM`: **false**: Enable this to ask for mail confirmation of registration.
   Requires `Mailer` to be enabled.
- `DISABLE_REGISTRATION`: **false**: Disable registration, after which only admin can create
   accounts for users.
- `REQUIRE_EXTERNAL_REGISTRATION_PASSWORD`: **false**: Enable this to force externally created
   accounts (via GitHub, OpenID Connect, etc) to create a password. Warning: enabling this will
   decrease security, so you should only enable it if you know what you're doing.
- `REQUIRE_SIGNIN_VIEW`: **false**: Enable this to force users to log in to view any page or to use API.
- `ENABLE_NOTIFY_MAIL`: **false**: Enable this to send e-mail to watchers of a repository when
   something happens, like creating issues. Requires `Mailer` to be enabled.
- `ENABLE_BASIC_AUTHENTICATION`: **true**: Disable this to disallow authenticaton using HTTP
   BASIC and the user's password. Please note if you disable this you will not be able to access the
   tokens API endpoints using a password. Further, this only disables BASIC authentication using the
   password - not tokens or OAuth Basic.
- `ENABLE_REVERSE_PROXY_AUTHENTICATION`: **false**: Enable this to allow reverse proxy authentication.
- `ENABLE_REVERSE_PROXY_AUTO_REGISTRATION`: **false**: Enable this to allow auto-registration
   for reverse authentication.
- `ENABLE_REVERSE_PROXY_EMAIL`: **false**: Enable this to allow to auto-registration with a
   provided email rather than a generated email.
- `ENABLE_CAPTCHA`: **false**: Enable this to use captcha validation for registration.
- `REQUIRE_EXTERNAL_REGISTRATION_CAPTCHA`: **false**: Enable this to force captcha validation
   even for External Accounts (i.e. GitHub, OpenID Connect, etc). You must `ENABLE_CAPTCHA` also.
- `CAPTCHA_TYPE`: **image**: \[image, recaptcha, hcaptcha\]
- `RECAPTCHA_SECRET`: **""**: Go to https://www.google.com/recaptcha/admin to get a secret for recaptcha.
- `RECAPTCHA_SITEKEY`: **""**: Go to https://www.google.com/recaptcha/admin to get a sitekey for recaptcha.
- `RECAPTCHA_URL`: **https://www.google.com/recaptcha/**: Set the recaptcha url - allows the use of recaptcha net.
- `HCAPTCHA_SECRET`: **""**: Sign up at https://www.hcaptcha.com/ to get a secret for hcaptcha.
- `HCAPTCHA_SITEKEY`: **""**: Sign up at https://www.hcaptcha.com/ to get a sitekey for hcaptcha.
- `DEFAULT_KEEP_EMAIL_PRIVATE`: **false**: By default set users to keep their email address private.
- `DEFAULT_ALLOW_CREATE_ORGANIZATION`: **true**: Allow new users to create organizations by default.
- `DEFAULT_ENABLE_DEPENDENCIES`: **true**: Enable this to have dependencies enabled by default.
- `ALLOW_CROSS_REPOSITORY_DEPENDENCIES` : **true** Enable this to allow dependencies on issues from any repository where the user is granted access.
- `ENABLE_USER_HEATMAP`: **true**: Enable this to display the heatmap on users profiles.
- `ENABLE_TIMETRACKING`: **true**: Enable Timetracking feature.
- `DEFAULT_ENABLE_TIMETRACKING`: **true**: Allow repositories to use timetracking by deault.
- `DEFAULT_ALLOW_ONLY_CONTRIBUTORS_TO_TRACK_TIME`: **true**: Only allow users with write permissions to track time.
- `EMAIL_DOMAIN_WHITELIST`: **\<empty\>**: If non-empty, list of domain names that can only be used to register
  on this instance.
- `SHOW_REGISTRATION_BUTTON`: **! DISABLE\_REGISTRATION**: Show Registration Button
- `SHOW_MILESTONES_DASHBOARD_PAGE`: **true** Enable this to show the milestones dashboard page - a view of all the user's milestones
- `AUTO_WATCH_NEW_REPOS`: **true**: Enable this to let all organisation users watch new repos when they are created
- `AUTO_WATCH_ON_CHANGES`: **false**: Enable this to make users watch a repository after their first commit to it
- `DEFAULT_ORG_VISIBILITY`: **public**: Set default visibility mode for organisations, either "public", "limited" or "private".
- `DEFAULT_ORG_MEMBER_VISIBLE`: **false** True will make the membership of the users visible when added to the organisation.
- `ALLOW_ONLY_EXTERNAL_REGISTRATION`: **false** Set to true to force registration only using third-party services.
- `DISABLE_LOCAL_USER_MANAGEMENT`: **false** Set to true to disable local user management in gitea (i.e. when users are managed in LDAP).
- `NO_REPLY_ADDRESS`: **DOMAIN** Default value for the domain part of the user's email address in the git log if he has set KeepEmailPrivate to true. 
  The user's email will be replaced with a concatenation of the user name in lower case, "@" and NO_REPLY_ADDRESS.

## SSH Minimum Key Sizes (`ssh.minimum_key_sizes`)

Define allowed algorithms and their minimum key length (use -1 to disable a type):

- `ED25519`: **256**
- `ECDSA`: **256**
- `RSA`: **2048**
- `DSA`: **-1**: DSA is now disabled by default. Set to **1024** to re-enable but ensure you may need to reconfigure your SSHD provider

## Webhook (`webhook`)

- `QUEUE_LENGTH`: **1000**: Hook task queue length. Use caution when editing this value.
- `DELIVER_TIMEOUT`: **5**: Delivery timeout (sec) for shooting webhooks.
- `SKIP_TLS_VERIFY`: **false**: Allow insecure certification.
- `PAGING_NUM`: **10**: Number of webhook history events that are shown in one page.
- `PROXY_URL`: ****: Proxy server URL, support http://, https//, socks://, blank will follow environment http_proxy/https_proxy
- `PROXY_HOSTS`: ****: Comma separated list of host names requiring proxy. Glob patterns (*) are accepted; use ** to match all hosts.

## Mailer (`mailer`)

- `ENABLED`: **false**: Enable to use a mail service.
- `DISABLE_HELO`: **\<empty\>**: Disable HELO operation.
- `HELO_HOSTNAME`: **\<empty\>**: Custom hostname for HELO operation.
- `HOST`: **\<empty\>**: SMTP mail host address and port (example: smtp.gitea.io:587).
  - Using opportunistic TLS via STARTTLS on port 587 is recommended per RFC 6409.
- `IS_TLS_ENABLED` :  **false** : Forcibly use TLS to connect even if not on a default SMTPS port. 
  - Note, if the port ends with `465` SMTPS/SMTP over TLS will be used despite this setting.
  - Otherwise if `IS_TLS_ENABLED=false` and the server supports `STARTTLS` this will be used. Thus if `STARTTLS` is preferred you should set `IS_TLS_ENABLED=false`.
- `FROM`: **\<empty\>**: Mail from address, RFC 5322. This can be just an email address, or
   the "Name" \<email@example.com\> format.
- `USER`: **\<empty\>**: Username of mailing user (usually the sender's e-mail address).
- `PASSWD`: **\<empty\>**: Password of mailing user.  Use \`your password\` for quoting if you use special characters in the password.
   - Please note: authentication is only supported when the SMTP server communication is encrypted with TLS (this can be via `STARTTLS`) or `HOST=localhost`. See [Email Setup]({{< relref "doc/usage/email-setup.en-us.md" >}}) for more information.
- `SEND_AS_PLAIN_TEXT`: **false**: Send mails as plain text.
- `SKIP_VERIFY`: **false**: Whether or not to skip verification of certificates; `true` to disable verification.
   - **Warning:** This option is unsafe. Consider adding the certificate to the system trust store instead.
   - **Note:** Gitea only supports SMTP with STARTTLS.
- `USE_CERTIFICATE`: **false**: Use client certificate.
- `CERT_FILE`: **custom/mailer/cert.pem**
- `KEY_FILE`: **custom/mailer/key.pem**
- `SUBJECT_PREFIX`: **\<empty\>**: Prefix to be placed before e-mail subject lines.
- `MAILER_TYPE`: **smtp**: \[smtp, sendmail, dummy\]
   - **smtp** Use SMTP to send mail
   - **sendmail** Use the operating system's `sendmail` command instead of SMTP.
   This is common on linux systems.
   - **dummy** Send email messages to the log as a testing phase.
   - Note that enabling sendmail will ignore all other `mailer` settings except `ENABLED`,
     `FROM`, `SUBJECT_PREFIX` and `SENDMAIL_PATH`.
   - Enabling dummy will ignore all settings except `ENABLED`, `SUBJECT_PREFIX` and `FROM`.
- `SENDMAIL_PATH`: **sendmail**: The location of sendmail on the operating system (can be
   command or full path).
- `SENDMAIL_ARGS`: **_empty_**: Specify any extra sendmail arguments.
- `SENDMAIL_TIMEOUT`: **5m**: default timeout for sending email through sendmail
- `SEND_BUFFER_LEN`: **100**: Buffer length of mailing queue.

## Cache (`cache`)

- `ENABLED`: **true**: Enable the cache.
- `ADAPTER`: **memory**: Cache engine adapter, either `memory`, `redis`, or `memcache`.
- `INTERVAL`: **60**: Garbage Collection interval (sec), for memory cache only.
- `HOST`: **\<empty\>**: Connection string for `redis` and `memcache`.
   - Redis: `redis://:macaron@127.0.0.1:6379/0?pool_size=100&idle_timeout=180s`
   - Memcache: `127.0.0.1:9090;127.0.0.1:9091`
- `ITEM_TTL`: **16h**: Time to keep items in cache if not used, Setting it to 0 disables caching.

## Cache - LastCommitCache settings (`cache.last_commit`)

- `ENABLED`: **true**: Enable the cache.
- `ITEM_TTL`: **8760h**: Time to keep items in cache if not used, Setting it to 0 disables caching.
- `COMMITS_COUNT`: **1000**: Only enable the cache when repository's commits count great than.

## Session (`session`)

- `PROVIDER`: **memory**: Session engine provider \[memory, file, redis, mysql, couchbase, memcache, nodb, postgres\].
- `PROVIDER_CONFIG`: **data/sessions**: For file, the root path; for others, the connection string.
- `COOKIE_SECURE`: **false**: Enable this to force using HTTPS for all session access.
- `COOKIE_NAME`: **i\_like\_gitea**: The name of the cookie used for the session ID.
- `GC_INTERVAL_TIME`: **86400**: GC interval in seconds.
- `SESSION_LIFE_TIME`: **86400**: Session life time in seconds, default is 86400 (1 day)

## Picture (`picture`)

- `GRAVATAR_SOURCE`: **gravatar**: Can be `gravatar`, `duoshuo` or anything like
   `http://cn.gravatar.com/avatar/`.
- `DISABLE_GRAVATAR`: **false**: Enable this to use local avatars only.
- `ENABLE_FEDERATED_AVATAR`: **false**: Enable support for federated avatars (see
   [http://www.libravatar.org](http://www.libravatar.org)).

- `AVATAR_STORAGE_TYPE`: **default**: Storage type defined in `[storage.xxx]`. Default is `default` which will read `[storage]` if no section `[storage]` will be a type `local`.
- `AVATAR_UPLOAD_PATH`: **data/avatars**: Path to store user avatar image files.
- `AVATAR_MAX_WIDTH`: **4096**: Maximum avatar image width in pixels.
- `AVATAR_MAX_HEIGHT`: **3072**: Maximum avatar image height in pixels.
- `AVATAR_MAX_FILE_SIZE`: **1048576** (1Mb): Maximum avatar image file size in bytes.

- `REPOSITORY_AVATAR_STORAGE_TYPE`: **default**: Storage type defined in `[storage.xxx]`. Default is `default` which will read `[storage]` if no section `[storage]` will be a type `local`.
- `REPOSITORY_AVATAR_UPLOAD_PATH`: **data/repo-avatars**: Path to store repository avatar image files.
- `REPOSITORY_AVATAR_FALLBACK`: **none**: How Gitea deals with missing repository avatars
  - none = no avatar will be displayed
  - random = random avatar will be generated
  - image = default image will be used (which is set in `REPOSITORY_AVATAR_FALLBACK_IMAGE`)
- `REPOSITORY_AVATAR_FALLBACK_IMAGE`: **/img/repo_default.png**: Image used as default repository avatar (if `REPOSITORY_AVATAR_FALLBACK` is set to image and none was uploaded)


## Project (`project`)

Default templates for project boards:

- `PROJECT_BOARD_BASIC_KANBAN_TYPE`: **To Do, In Progress, Done**
- `PROJECT_BOARD_BUG_TRIAGE_TYPE`: **Needs Triage, High Priority, Low Priority, Closed**

## Issue and pull request attachments (`attachment`)

- `ENABLED`: **true**: Whether issue and pull request attachments are enabled.
- `ALLOWED_TYPES`: **.docx,.gif,.gz,.jpeg,.jpg,.log,.pdf,.png,.pptx,.txt,.xlsx,.zip**: Comma-separated list of allowed file extensions (`.zip`), mime types (`text/plain`) or wildcard type (`image/*`, `audio/*`, `video/*`). Empty value or `*/*` allows all types.
- `MAX_SIZE`: **4**: Maximum size (MB).
- `MAX_FILES`: **5**: Maximum number of attachments that can be uploaded at once.
- `STORAGE_TYPE`: **local**: Storage type for attachments, `local` for local disk or `minio` for s3 compatible object storage service, default is `local` or other name defined with `[storage.xxx]`
- `SERVE_DIRECT`: **false**: Allows the storage driver to redirect to authenticated URLs to serve files directly. Currently, only Minio/S3 is supported via signed URLs, local does nothing.
- `PATH`: **data/attachments**: Path to store attachments only available when STORAGE_TYPE is `local`
- `MINIO_ENDPOINT`: **localhost:9000**: Minio endpoint to connect only available when STORAGE_TYPE is `minio`
- `MINIO_ACCESS_KEY_ID`: Minio accessKeyID to connect only available when STORAGE_TYPE is `minio`
- `MINIO_SECRET_ACCESS_KEY`: Minio secretAccessKey to connect only available when STORAGE_TYPE is `minio`
- `MINIO_BUCKET`: **gitea**: Minio bucket to store the attachments only available when STORAGE_TYPE is `minio`
- `MINIO_LOCATION`: **us-east-1**: Minio location to create bucket only available when STORAGE_TYPE is `minio`
- `MINIO_BASE_PATH`: **attachments/**: Minio base path on the bucket only available when STORAGE_TYPE is `minio`
- `MINIO_USE_SSL`: **false**: Minio enabled ssl only available when STORAGE_TYPE is `minio`

## Log (`log`)

- `ROOT_PATH`: **\<empty\>**: Root path for log files.
- `MODE`: **console**: Logging mode. For multiple modes, use a comma to separate values. You can configure each mode in per mode log subsections `\[log.modename\]`. By default the file mode will log to `$ROOT_PATH/gitea.log`.
- `LEVEL`: **Info**: General log level. \[Trace, Debug, Info, Warn, Error, Critical, Fatal, None\]
- `STACKTRACE_LEVEL`: **None**: Default log level at which to log create stack traces. \[Trace, Debug, Info, Warn, Error, Critical, Fatal, None\]
- `REDIRECT_MACARON_LOG`: **false**: Redirects the Macaron log to its own logger or the default logger.
- `MACARON`: **file**: Logging mode for the macaron logger, use a comma to separate values. Configure each mode in per mode log subsections `\[log.modename.macaron\]`. By default the file mode will log to `$ROOT_PATH/macaron.log`. (If you set this to `,` it will log to default gitea logger.)
- `ROUTER_LOG_LEVEL`: **Info**: The log level that the router should log at. (If you are setting the access log, its recommended to place this at Debug.)
- `ROUTER`: **console**: The mode or name of the log the router should log to. (If you set this to `,` it will log to default gitea logger.)
NB: You must `REDIRECT_MACARON_LOG` and have `DISABLE_ROUTER_LOG` set to `false` for this option to take effect. Configure each mode in per mode log subsections `\[log.modename.router\]`.
- `ENABLE_ACCESS_LOG`: **false**: Creates an access.log in NCSA common log format, or as per the following template
- `ACCESS`: **file**: Logging mode for the access logger, use a comma to separate values. Configure each mode in per mode log subsections `\[log.modename.access\]`. By default the file mode will log to `$ROOT_PATH/access.log`. (If you set this to `,` it will log to the default gitea logger.)
- `ACCESS_LOG_TEMPLATE`: **`{{.Ctx.RemoteAddr}} - {{.Identity}} {{.Start.Format "[02/Jan/2006:15:04:05 -0700]" }} "{{.Ctx.Req.Method}} {{.Ctx.Req.URL.RequestURI}} {{.Ctx.Req.Proto}}" {{.ResponseWriter.Status}} {{.ResponseWriter.Size}} "{{.Ctx.Req.Referer}}\" \"{{.Ctx.Req.UserAgent}}"`**: Sets the template used to create the access log.
  - The following variables are available:
  - `Ctx`: the `macaron.Context` of the request.
  - `Identity`: the SignedUserName or `"-"` if not logged in.
  - `Start`: the start time of the request.
  - `ResponseWriter`: the responseWriter from the request.
  - You must be very careful to ensure that this template does not throw errors or panics as this template runs outside of the panic/recovery script.
- `ENABLE_XORM_LOG`: **true**: Set whether to perform XORM logging. Please note SQL statement logging can be disabled by setting `LOG_SQL` to false in the `[database]` section.

### Log subsections (`log.name`, `log.name.*`)

- `LEVEL`: **log.LEVEL**: Sets the log-level of this sublogger. Defaults to the `LEVEL` set in the global `[log]` section.
- `STACKTRACE_LEVEL`: **log.STACKTRACE_LEVEL**: Sets the log level at which to log stack traces.
- `MODE`: **name**: Sets the mode of this sublogger - Defaults to the provided subsection name. This allows you to have two different file loggers at different levels.
- `EXPRESSION`: **""**: A regular expression to match either the function name, file or message. Defaults to empty. Only log messages that match the expression will be saved in the logger.
- `FLAGS`: **stdflags**: A comma separated string representing the log flags. Defaults to `stdflags` which represents the prefix: `2009/01/23 01:23:23 ...a/b/c/d.go:23:runtime.Caller() [I]: message`. `none` means don't prefix log lines. See `modules/log/base.go` for more information.
- `PREFIX`: **""**: An additional prefix for every log line in this logger. Defaults to empty.
- `COLORIZE`: **false**: Colorize the log lines by default

### Console log mode (`log.console`, `log.console.*`, or `MODE=console`)

- For the console logger `COLORIZE` will default to `true` if not on windows or the terminal is determined to be able to color.
- `STDERR`: **false**: Use Stderr instead of Stdout.

### File log mode (`log.file`, `log.file.*` or `MODE=file`)

- `FILE_NAME`: Set the file name for this logger. Defaults as described above. If relative will be relative to the `ROOT_PATH`
- `LOG_ROTATE`: **true**: Rotate the log files.
- `MAX_SIZE_SHIFT`: **28**: Maximum size shift of a single file, 28 represents 256Mb.
- `DAILY_ROTATE`: **true**: Rotate logs daily.
- `MAX_DAYS`: **7**: Delete the log file after n days
- `COMPRESS`: **true**: Compress old log files by default with gzip
- `COMPRESSION_LEVEL`: **-1**: Compression level

### Conn log mode (`log.conn`, `log.conn.*` or `MODE=conn`)

- `RECONNECT_ON_MSG`: **false**: Reconnect host for every single message.
- `RECONNECT`: **false**: Try to reconnect when connection is lost.
- `PROTOCOL`: **tcp**: Set the protocol, either "tcp", "unix" or "udp".
- `ADDR`: **:7020**: Sets the address to connect to.

### SMTP log mode (`log.smtp`, `log.smtp.*` or `MODE=smtp`)

- `USER`: User email address to send from.
- `PASSWD`: Password for the smtp server.
- `HOST`: **127.0.0.1:25**: The SMTP host to connect to.
- `RECEIVERS`: Email addresses to send to.
- `SUBJECT`: **Diagnostic message from Gitea**

## Cron (`cron`)

- `ENABLED`: **true**: Run cron tasks periodically.
- `RUN_AT_START`: **false**: Run cron tasks at application start-up.
- `NO_SUCCESS_NOTICE`: **false**: Set to true to switch off success notices.

### Cron - Cleanup old repository archives (`cron.archive_cleanup`)

- `ENABLED`: **true**: Enable service.
- `RUN_AT_START`: **true**: Run tasks at start up time (if ENABLED).
- `SCHEDULE`: **@every 24h**: Cron syntax for scheduling repository archive cleanup, e.g. `@every 1h`.
- `OLDER_THAN`: **24h**: Archives created more than `OLDER_THAN` ago are subject to deletion, e.g. `12h`.

### Cron - Update Mirrors (`cron.update_mirrors`)

- `SCHEDULE`: **@every 10m**: Cron syntax for scheduling update mirrors, e.g. `@every 3h`.
- `NO_SUCCESS_NOTICE`: **true**: The cron task for update mirrors success report is not very useful - as it just means that the mirrors have been queued. Therefore this is turned off by default.

### Cron - Repository Health Check (`cron.repo_health_check`)

- `SCHEDULE`: **@every 24h**: Cron syntax for scheduling repository health check.
- `TIMEOUT`: **60s**: Time duration syntax for health check execution timeout.
- `ARGS`: **\<empty\>**: Arguments for command `git fsck`, e.g. `--unreachable --tags`. See more on http://git-scm.com/docs/git-fsck

### Cron - Repository Statistics Check (`cron.check_repo_stats`)

- `RUN_AT_START`: **true**: Run repository statistics check at start time.
- `SCHEDULE`: **@every 24h**: Cron syntax for scheduling repository statistics check.

### Cron - Update Migration Poster ID (`cron.update_migration_poster_id`)

- `SCHEDULE`: **@every 24h** : Interval as a duration between each synchronization, it will always attempt synchronization when the instance starts.

### Cron - Sync External Users (`cron.sync_external_users`)

- `SCHEDULE`: **@every 24h** : Interval as a duration between each synchronization, it will always attempt synchronization when the instance starts.
- `UPDATE_EXISTING`: **true**: Create new users, update existing user data and disable users that are not in external source anymore (default) or only create new users if UPDATE_EXISTING is set to false.

## Git (`git`)

- `PATH`: **""**: The path of git executable. If empty, Gitea searches through the PATH environment.
- `DISABLE_DIFF_HIGHLIGHT`: **false**: Disables highlight of added and removed changes.
- `MAX_GIT_DIFF_LINES`: **100**: Max number of lines allowed of a single file in diff view.
- `MAX_GIT_DIFF_LINE_CHARACTERS`: **5000**: Max character count per line highlighted in diff view.
- `MAX_GIT_DIFF_FILES`: **100**: Max number of files shown in diff view.
- `GC_ARGS`: **\<empty\>**: Arguments for command `git gc`, e.g. `--aggressive --auto`. See more on http://git-scm.com/docs/git-gc/
- `ENABLE_AUTO_GIT_WIRE_PROTOCOL`: **true**: If use git wire protocol version 2 when git version >= 2.18, default is true, set to false when you always want git wire protocol version 1
- `PULL_REQUEST_PUSH_MESSAGE`: **true**: Respond to pushes to a non-default branch with a URL for creating a Pull Request (if the repository has them enabled)
- `VERBOSE_PUSH`: **true**: Print status information about pushes as they are being processed.
- `VERBOSE_PUSH_DELAY`: **5s**: Only print verbose information if push takes longer than this delay.

## Git - Timeout settings (`git.timeout`)
- `DEFAUlT`: **360**: Git operations default timeout seconds.
- `MIGRATE`: **600**: Migrate external repositories timeout seconds.
- `MIRROR`: **300**: Mirror external repositories timeout seconds.
- `CLONE`: **300**: Git clone from internal repositories timeout seconds.
- `PULL`: **300**: Git pull from internal repositories timeout seconds.
- `GC`: **60**: Git repository GC timeout seconds.

## Metrics (`metrics`)

- `ENABLED`: **false**: Enables /metrics endpoint for prometheus.
- `TOKEN`: **\<empty\>**: You need to specify the token, if you want to include in the authorization the metrics . The same token need to be used in prometheus parameters `bearer_token` or `bearer_token_file`.

## API (`api`)

- `ENABLE_SWAGGER`: **true**: Enables /api/swagger, /api/v1/swagger etc. endpoints. True or false; default is true.
- `MAX_RESPONSE_ITEMS`: **50**: Max number of items in a page.
- `DEFAULT_PAGING_NUM`: **30**: Default paging number of API.
- `DEFAULT_GIT_TREES_PER_PAGE`: **1000**: Default and maximum number of items per page for git trees API.
- `DEFAULT_MAX_BLOB_SIZE`: **10485760**: Default max size of a blob that can be return by the blobs API.

## OAuth2 (`oauth2`)

- `ENABLE`: **true**: Enables OAuth2 provider.
- `ACCESS_TOKEN_EXPIRATION_TIME`: **3600**: Lifetime of an OAuth2 access token in seconds
- `REFRESH_TOKEN_EXPIRATION_TIME`: **730**: Lifetime of an OAuth2 refresh token in hours
- `INVALIDATE_REFRESH_TOKENS`: **false**: Check if refresh token has already been used
- `JWT_SECRET`: **\<empty\>**: OAuth2 authentication secret for access and refresh tokens, change this a unique string.
- `MAX_TOKEN_LENGTH`: **32767**: Maximum length of token/cookie to accept from OAuth2 provider

## i18n (`i18n`)

- `LANGS`: **en-US,zh-CN,zh-HK,zh-TW,de-DE,fr-FR,nl-NL,lv-LV,ru-RU,ja-JP,es-ES,pt-BR,pt-PT,pl-PL,bg-BG,it-IT,fi-FI,tr-TR,cs-CZ,sr-SP,sv-SE,ko-KR**: List of locales shown in language selector
- `NAMES`: **English,简体中文,繁體中文（香港）,繁體中文（台灣）,Deutsch,français,Nederlands,latviešu,русский,日本語,español,português do Brasil,Português de Portugal,polski,български,italiano,suomi,Türkçe,čeština,српски,svenska,한국어**: Visible names corresponding to the locales

## U2F (`U2F`)
- `APP_ID`: **`ROOT_URL`**: Declares the facet of the application. Requires HTTPS.
- `TRUSTED_FACETS`: List of additional facets which are trusted. This is not support by all browsers.

## Markup (`markup`)

Gitea can support Markup using external tools. The example below will add a markup named `asciidoc`.

```ini
[markup.asciidoc]
ENABLED = true
FILE_EXTENSIONS = .adoc,.asciidoc
RENDER_COMMAND = "asciidoc --out-file=- -"
IS_INPUT_FILE = false
```

- ENABLED: **false** Enable markup support; set to **true** to enable this renderer.
- FILE\_EXTENSIONS: **\<empty\>** List of file extensions that should be rendered by an external
   command. Multiple extentions needs a comma as splitter.
- RENDER\_COMMAND: External command to render all matching extensions.
- IS\_INPUT\_FILE: **false** Input is not a standard input but a file param followed `RENDER_COMMAND`.

Two special environment variables are passed to the render command:
- `GITEA_PREFIX_SRC`, which contains the current URL prefix in the `src` path tree. To be used as prefix for links.
- `GITEA_PREFIX_RAW`, which contains the current URL prefix in the `raw` path tree. To be used as prefix for image paths.


Gitea supports customizing the sanitization policy for rendered HTML. The example below will support KaTeX output from pandoc.

```ini
[markup.sanitizer.TeX]
; Pandoc renders TeX segments as <span>s with the "math" class, optionally
; with "inline" or "display" classes depending on context.
ELEMENT = span
ALLOW_ATTR = class
REGEXP = ^\s*((math(\s+|$)|inline(\s+|$)|display(\s+|$)))+
```

 - `ELEMENT`: The element this policy applies to. Must be non-empty.
 - `ALLOW_ATTR`: The attribute this policy allows. Must be non-empty.
 - `REGEXP`: A regex to match the contents of the attribute against. Must be present but may be empty for unconditional whitelisting of this attribute.

Multiple sanitisation rules can be defined by adding unique subsections, e.g. `[markup.sanitizer.TeX-2]`.

## Time (`time`)

- `FORMAT`: Time format to diplay on UI. i.e. RFC1123 or 2006-01-02 15:04:05
- `DEFAULT_UI_LOCATION`: Default location of time on the UI, so that we can display correct user's time on UI. i.e. Shanghai/Asia

## Task (`task`)

Task queue configuration has been moved to `queue.task`. However, the below configuration values are kept for backwards compatibility:

- `QUEUE_TYPE`: **channel**: Task queue type, could be `channel` or `redis`.
- `QUEUE_LENGTH`: **1000**: Task queue length, available only when `QUEUE_TYPE` is `channel`.
- `QUEUE_CONN_STR`: **redis://127.0.0.1:6379/0**: Task queue connection string, available only when `QUEUE_TYPE` is `redis`. If redis needs a password, use `redis://123@127.0.0.1:6379/0`.

## Migrations (`migrations`)

- `MAX_ATTEMPTS`: **3**: Max attempts per http/https request on migrations.
- `RETRY_BACKOFF`: **3**: Backoff time per http/https request retry (seconds)

## Mirror (`mirror`)

- `DEFAULT_INTERVAL`: **8h**: Default interval between each check
- `MIN_INTERVAL`: **10m**: Minimum interval for checking. (Must be >1m).

## LFS (`lfs`)

Storage configuration for lfs data. It will be derived from default `[storage]` or
`[storage.xxx]` when set `STORAGE_TYPE` to `xxx`. When derived, the default of `PATH` 
is `data/lfs` and the default of `MINIO_BASE_PATH` is `lfs/`.

- `STORAGE_TYPE`: **local**: Storage type for lfs, `local` for local disk or `minio` for s3 compatible object storage service or other name defined with `[storage.xxx]`
- `SERVE_DIRECT`: **false**: Allows the storage driver to redirect to authenticated URLs to serve files directly. Currently, only Minio/S3 is supported via signed URLs, local does nothing.
- `CONTENT_PATH`: **./data/lfs**: Where to store LFS files, only available when `STORAGE_TYPE` is `local`.
- `MINIO_ENDPOINT`: **localhost:9000**: Minio endpoint to connect only available when `STORAGE_TYPE` is `minio`
- `MINIO_ACCESS_KEY_ID`: Minio accessKeyID to connect only available when `STORAGE_TYPE` is `minio`
- `MINIO_SECRET_ACCESS_KEY`: Minio secretAccessKey to connect only available when `STORAGE_TYPE is` `minio`
- `MINIO_BUCKET`: **gitea**: Minio bucket to store the lfs only available when `STORAGE_TYPE` is `minio`
- `MINIO_LOCATION`: **us-east-1**: Minio location to create bucket only available when `STORAGE_TYPE` is `minio`
- `MINIO_BASE_PATH`: **lfs/**: Minio base path on the bucket only available when `STORAGE_TYPE` is `minio`
- `MINIO_USE_SSL`: **false**: Minio enabled ssl only available when `STORAGE_TYPE` is `minio`

## Storage (`storage`)

Default storage configuration for attachments, lfs, avatars and etc.

- `SERVE_DIRECT`: **false**: Allows the storage driver to redirect to authenticated URLs to serve files directly. Currently, only Minio/S3 is supported via signed URLs, local does nothing.
- `MINIO_ENDPOINT`: **localhost:9000**: Minio endpoint to connect only available when `STORAGE_TYPE` is `minio`
- `MINIO_ACCESS_KEY_ID`: Minio accessKeyID to connect only available when `STORAGE_TYPE` is `minio`
- `MINIO_SECRET_ACCESS_KEY`: Minio secretAccessKey to connect only available when `STORAGE_TYPE is` `minio`
- `MINIO_BUCKET`: **gitea**: Minio bucket to store the data only available when `STORAGE_TYPE` is `minio`
- `MINIO_LOCATION`: **us-east-1**: Minio location to create bucket only available when `STORAGE_TYPE` is `minio`
- `MINIO_USE_SSL`: **false**: Minio enabled ssl only available when `STORAGE_TYPE` is `minio`

And you can also define a customize storage like below:

```ini
[storage.my_minio]
STORAGE_TYPE = minio
; Minio endpoint to connect only available when STORAGE_TYPE is `minio`
MINIO_ENDPOINT = localhost:9000
; Minio accessKeyID to connect only available when STORAGE_TYPE is `minio`
MINIO_ACCESS_KEY_ID =
; Minio secretAccessKey to connect only available when STORAGE_TYPE is `minio`
MINIO_SECRET_ACCESS_KEY =
; Minio bucket to store the attachments only available when STORAGE_TYPE is `minio`
MINIO_BUCKET = gitea
; Minio location to create bucket only available when STORAGE_TYPE is `minio`
MINIO_LOCATION = us-east-1
; Minio enabled ssl only available when STORAGE_TYPE is `minio`
MINIO_USE_SSL = false
```

And used by `[attachment]`, `[lfs]` and etc. as `STORAGE_TYPE`.

## Other (`other`)

- `SHOW_FOOTER_BRANDING`: **false**: Show Gitea branding in the footer.
- `SHOW_FOOTER_VERSION`: **true**: Show Gitea and Go version information in the footer.
- `SHOW_FOOTER_TEMPLATE_LOAD_TIME`: **true**: Show time of template execution in the footer.<|MERGE_RESOLUTION|>--- conflicted
+++ resolved
@@ -401,12 +401,9 @@
    It also enables them to access other resources available to the user on the operating system that is running the
    Gitea instance and perform arbitrary actions in the name of the Gitea OS user.
    This maybe harmful to you website or your operating system.
-<<<<<<< HEAD
 - `DISABLE_WEBHOOKS`: **false**: Set to `true` to disable webhooks feature.
 - `DISABLE_2FA`: **false**: Set to `true` to disable 2FA feature.
-=======
 - `DISABLE_INTERNALS`: **false**: Set to `true` to disable internal information and settings; currently Admin > Dashboard > Maintenance Operations (to avoid duplication with monitoring), System Status, Configuration tab, Monitoring > Queues.
->>>>>>> ab53b3a8
 - `ONLY_ALLOW_PUSH_IF_GITEA_ENVIRONMENT_SET`: **true**: Set to `false` to allow local users to push to gitea-repositories without setting up the Gitea environment. This is not recommended and if you want local users to push to gitea repositories you should set the environment appropriately.
 - `IMPORT_LOCAL_PATHS`: **false**: Set to `false` to prevent all users (including admin) from importing local path on server.
 - `INTERNAL_TOKEN`: **\<random at every install if no uri set\>**: Secret used to validate communication within Gitea binary.
