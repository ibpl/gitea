--- conflicted
+++ resolved
@@ -70,12 +70,8 @@
 - `ENABLE_PUSH_CREATE_USER`:  **false**: Allow users to push local repositories to Gitea and have them automatically created for a user.
 - `ENABLE_PUSH_CREATE_ORG`:  **false**: Allow users to push local repositories to Gitea and have them automatically created for an org.
 - `PREFIX_ARCHIVE_FILES`: **true**: Prefix archive files by placing them in a directory named after the repository.
-<<<<<<< HEAD
 - `DISABLE_MIRRORS`: **false**: Disable mirroring feature. Pre-existing mirrors remain valid but cannot be updated (may be converted to regular repo).
-=======
-- `DISABLE_MIRRORS`: **false**: Disable the creation of **new** mirrors. Pre-existing mirrors remain valid.
 - `DISABLE_MIGRATIONS`: **false**: Disable migrating feature.
->>>>>>> 04b04cf8
 - `DEFAULT_BRANCH`: **master**: Default branch name of all repositories.
 
 ### Repository - Pull Request (`repository.pull-request`)
