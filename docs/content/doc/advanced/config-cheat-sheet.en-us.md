--- conflicted
+++ resolved
@@ -595,12 +595,8 @@
 - `DEFAULT_ORG_MEMBER_VISIBLE`: **false** True will make the membership of the users visible when added to the organisation.
 - `ALLOW_ONLY_INTERNAL_REGISTRATION`: **false** Set to true to force registration only via Gitea.
 - `ALLOW_ONLY_EXTERNAL_REGISTRATION`: **false** Set to true to force registration only using third-party services.
-<<<<<<< HEAD
 - `NO_REPLY_ADDRESS`: **noreply.DOMAIN** Value for the domain part of the user's email address in the Git log if user has set KeepEmailPrivate to true. DOMAIN resolves to the value in server.DOMAIN.
-=======
 - `DISABLE_LOCAL_USER_MANAGEMENT`: **false** Set to true to disable local user management in gitea (i.e. when users are managed in LDAP).
-- `NO_REPLY_ADDRESS`: **DOMAIN** Default value for the domain part of the user's email address in the git log if he has set KeepEmailPrivate to true. 
->>>>>>> fe6ae270
   The user's email will be replaced with a concatenation of the user name in lower case, "@" and NO_REPLY_ADDRESS.
 - `USER_DELETE_WITH_COMMENTS_MAX_TIME`: **0** Minimum amount of time a user must exist before comments are kept when the user is deleted.
 - `VALID_SITE_URL_SCHEMES`: **http, https**: Valid site url schemes for user profiles
