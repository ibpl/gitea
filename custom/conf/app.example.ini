; This file lists the default values used by Gitea
; Copy required sections to your own app.ini (default is custom/conf/app.ini)
; and modify as needed.

; see https://docs.gitea.io/en-us/config-cheat-sheet/ for additional documentation.

; App name that shows in every page title
APP_NAME = Gitea: Git with a cup of tea
; Change it if you run locally
RUN_USER = git
; Either "dev", "prod" or "test", default is "dev"
RUN_MODE = dev

[project]
; Default templates for project boards
PROJECT_BOARD_BASIC_KANBAN_TYPE = To Do, In Progress, Done
PROJECT_BOARD_BUG_TRIAGE_TYPE = Needs Triage, High Priority, Low Priority, Closed

[repository]
ROOT =
SCRIPT_TYPE = bash
; DETECTED_CHARSETS_ORDER tie-break order for detected charsets.
; If the charsets have equal confidence, tie-breaking will be done by order in this list
; with charsets earlier in the list chosen in preference to those later.
; Adding "defaults" will place the unused charsets at that position.
DETECTED_CHARSETS_ORDER=UTF-8, UTF-16BE, UTF-16LE, UTF-32BE, UTF-32LE, ISO-8859, windows-1252, ISO-8859, windows-1250, ISO-8859, ISO-8859, ISO-8859, windows-1253, ISO-8859, windows-1255, ISO-8859, windows-1251, windows-1256, KOI8-R, ISO-8859, windows-1254, Shift_JIS, GB18030, EUC-JP, EUC-KR, Big5, ISO-2022, ISO-2022, ISO-2022, IBM424_rtl, IBM424_ltr, IBM420_rtl, IBM420_ltr
; Default ANSI charset to override non-UTF-8 charsets to
ANSI_CHARSET =
; Force every new repository to be private
FORCE_PRIVATE = false
; Default privacy setting when creating a new repository, allowed values: last, private, public. Default is last which means the last setting used.
DEFAULT_PRIVATE = last
; Default private when using push-to-create
DEFAULT_PUSH_CREATE_PRIVATE = true
; Global limit of repositories per user, applied at creation time. -1 means no limit
MAX_CREATION_LIMIT = -1
; Mirror sync queue length, increase if mirror syncing starts hanging
MIRROR_QUEUE_LENGTH = 1000
; Patch test queue length, increase if pull request patch testing starts hanging
PULL_REQUEST_QUEUE_LENGTH = 1000
; Preferred Licenses to place at the top of the List
; The name here must match the filename in conf/license or custom/conf/license
PREFERRED_LICENSES = Apache License 2.0,MIT License
; Disable the ability to interact with repositories using the HTTP protocol
DISABLE_HTTP_GIT = false
; Value for Access-Control-Allow-Origin header, default is not to present
; WARNING: This maybe harmful to you website if you do not give it a right value.
ACCESS_CONTROL_ALLOW_ORIGIN =
; Force ssh:// clone url instead of scp-style uri when default SSH port is used
USE_COMPAT_SSH_URI = false
; Close issues as long as a commit on any branch marks it as fixed
DEFAULT_CLOSE_ISSUES_VIA_COMMITS_IN_ANY_BRANCH = false
; Allow users to push local repositories to Gitea and have them automatically created for a user or an org
ENABLE_PUSH_CREATE_USER = false
ENABLE_PUSH_CREATE_ORG = false
; Comma separated list of globally disabled repo units. Allowed values: repo.issues, repo.ext_issues, repo.pulls, repo.wiki, repo.ext_wiki
DISABLED_REPO_UNITS =
; Comma separated list of default repo units. Allowed values: repo.code, repo.releases, repo.issues, repo.pulls, repo.wiki, repo.projects.
; Note: Code and Releases can currently not be deactivated. If you specify default repo units you should still list them for future compatibility.
; External wiki and issue tracker can't be enabled by default as it requires additional settings.
; Disabled repo units will not be added to new repositories regardless if it is in the default list.
DEFAULT_REPO_UNITS = repo.code,repo.releases,repo.issues,repo.pulls,repo.wiki,repo.projects
; Prefix archive files by placing them in a directory named after the repository
PREFIX_ARCHIVE_FILES = true
; Disable mirroring feature. Pre-existing mirrors remain valid but cannot be updated (may be converted to regular repo).
DISABLE_MIRRORS = false
; Disable migrating feature.
DISABLE_MIGRATIONS = true
; The default branch name of new repositories
DEFAULT_BRANCH=master
; Allow adoption of unadopted repositories
ALLOW_ADOPTION_OF_UNADOPTED_REPOSITORIES=false
; Allow deletion of unadopted repositories
ALLOW_DELETION_OF_UNADOPTED_REPOSITORIES=false

[repository.editor]
; List of file extensions for which lines should be wrapped in the Monaco editor
; Separate extensions with a comma. To line wrap files without an extension, just put a comma
LINE_WRAP_EXTENSIONS = .txt,.md,.markdown,.mdown,.mkd,
; Valid file modes that have a preview API associated with them, such as api/v1/markdown
; Separate the values by commas. The preview tab in edit mode won't be displayed if the file extension doesn't match
PREVIEWABLE_FILE_MODES = markdown

[repository.local]
; Path for local repository copy. Defaults to `tmp/local-repo`
LOCAL_COPY_PATH = tmp/local-repo

[repository.upload]
; Whether repository file uploads are enabled. Defaults to `true`
ENABLED = true
; Path for uploads. Defaults to `data/tmp/uploads` (tmp gets deleted on gitea restart)
TEMP_PATH = data/tmp/uploads
; Comma-separated list of allowed file extensions (`.zip`), mime types (`text/plain`) or wildcard type (`image/*`, `audio/*`, `video/*`). Empty value or `*/*` allows all types.
ALLOWED_TYPES =
; Max size of each file in megabytes. Defaults to 3MB
FILE_MAX_SIZE = 3
; Max number of files per upload. Defaults to 5
MAX_FILES = 5

[repository.pull-request]
; List of prefixes used in Pull Request title to mark them as Work In Progress
WORK_IN_PROGRESS_PREFIXES=WIP:,[WIP]
; List of keywords used in Pull Request comments to automatically close a related issue
CLOSE_KEYWORDS=close,closes,closed,fix,fixes,fixed,resolve,resolves,resolved
; List of keywords used in Pull Request comments to automatically reopen a related issue
REOPEN_KEYWORDS=reopen,reopens,reopened
; In the default merge message for squash commits include at most this many commits
DEFAULT_MERGE_MESSAGE_COMMITS_LIMIT=50
; In the default merge message for squash commits limit the size of the commit messages to this
DEFAULT_MERGE_MESSAGE_SIZE=5120
; In the default merge message for squash commits walk all commits to include all authors in the Co-authored-by otherwise just use those in the limited list
DEFAULT_MERGE_MESSAGE_ALL_AUTHORS=false
; In default merge messages limit the number of approvers listed as Reviewed-by: to this many
DEFAULT_MERGE_MESSAGE_MAX_APPROVERS=10
; In default merge messages only include approvers who are official
DEFAULT_MERGE_MESSAGE_OFFICIAL_APPROVERS_ONLY=true

[repository.issue]
; List of reasons why a Pull Request or Issue can be locked
LOCK_REASONS=Too heated,Off-topic,Resolved,Spam

[repository.release]
; Comma-separated list of allowed file extensions (`.zip`), mime types (`text/plain`) or wildcard type (`image/*`, `audio/*`, `video/*`). Empty value or `*/*` allows all types.
ALLOWED_TYPES =

[repository.signing]
; GPG key to use to sign commits, Defaults to the default - that is the value of git config --get user.signingkey
; run in the context of the RUN_USER
; Switch to none to stop signing completely
SIGNING_KEY = default
; If a SIGNING_KEY ID is provided and is not set to default, use the provided Name and Email address as the signer.
; These should match a publicized name and email address for the key. (When SIGNING_KEY is default these are set to
; the results of git config --get user.name and git config --get user.email respectively and can only be overrided
; by setting the SIGNING_KEY ID to the correct ID.)
SIGNING_NAME =
SIGNING_EMAIL =
; Sets the default trust model for repositories. Options are: collaborator, committer, collaboratorcommitter
DEFAULT_TRUST_MODEL=collaborator
; Determines when gitea should sign the initial commit when creating a repository
; Either:
; - never
; - pubkey: only sign if the user has a pubkey
; - twofa: only sign if the user has logged in with twofa
; - always
; options other than none and always can be combined as comma separated list
INITIAL_COMMIT = always
; Determines when to sign for CRUD actions
; - as above
; - parentsigned: requires that the parent commit is signed.
CRUD_ACTIONS = pubkey, twofa, parentsigned
; Determines when to sign Wiki commits
; - as above
WIKI = never
; Determines when to sign on merges
; - basesigned: require that the parent of commit on the base repo is signed.
; - commitssigned: require that all the commits in the head branch are signed.
; - approved: only sign when merging an approved pr to a protected branch
MERGES = pubkey, twofa, basesigned, commitssigned

[cors]
; More information about CORS can be found here: https://developer.mozilla.org/en-US/docs/Web/HTTP/CORS#The_HTTP_response_headers
; enable cors headers (disabled by default)
ENABLED=false
; scheme of allowed requests
SCHEME=http
; list of requesting domains that are allowed
ALLOW_DOMAIN=*
; allow subdomains of headers listed above to request
ALLOW_SUBDOMAIN=false
; list of methods allowed to request
METHODS=GET,HEAD,POST,PUT,PATCH,DELETE,OPTIONS
; max time to cache response
MAX_AGE=10m
; allow request with credentials
ALLOW_CREDENTIALS=false

[ui]
; Number of repositories that are displayed on one explore page
EXPLORE_PAGING_NUM = 20
; Number of issues that are displayed on one page
ISSUE_PAGING_NUM = 10
; Number of maximum commits displayed in one activity feed
FEED_MAX_COMMIT_NUM = 5
; Number of items that are displayed in home feed
FEED_PAGING_NUM = 20
; Number of maximum commits displayed in commit graph.
GRAPH_MAX_COMMIT_NUM = 100
; Number of line of codes shown for a code comment
CODE_COMMENT_LINES = 4
; Value of `theme-color` meta tag, used by Android >= 5.0
; An invalid color like "none" or "disable" will have the default style
; More info: https://developers.google.com/web/updates/2014/11/Support-for-theme-color-in-Chrome-39-for-Android
THEME_COLOR_META_TAG = `#6cc644`
; Max size of files to be displayed (default is 8MiB)
MAX_DISPLAY_FILE_SIZE = 8388608
; Whether the email of the user should be shown in the Explore Users page
SHOW_USER_EMAIL = true
; Set the default theme for the Gitea install
DEFAULT_THEME = gitea
; All available themes. Allow users select personalized themes regardless of the value of `DEFAULT_THEME`.
THEMES = gitea,arc-green
;All available reactions users can choose on issues/prs and comments.
;Values can be emoji alias (:smile:) or a unicode emoji.
;For custom reactions, add a tightly cropped square image to public/emoji/img/reaction_name.png
REACTIONS = +1, -1, laugh, hooray, confused, heart, rocket, eyes
; Whether the full name of the users should be shown where possible. If the full name isn't set, the username will be used.
DEFAULT_SHOW_FULL_NAME = false
; Whether to search within description at repository search on explore page.
SEARCH_REPO_DESCRIPTION = true
; Whether to enable a Service Worker to cache frontend assets
USE_SERVICE_WORKER = true

[ui.admin]
; Number of users that are displayed on one page
USER_PAGING_NUM = 50
; Number of repos that are displayed on one page
REPO_PAGING_NUM = 50
; Number of notices that are displayed on one page
NOTICE_PAGING_NUM = 25
; Number of organizations that are displayed on one page
ORG_PAGING_NUM = 50

[ui.user]
; Number of repos that are displayed on one page
REPO_PAGING_NUM = 15

[ui.meta]
AUTHOR = Gitea - Git with a cup of tea
DESCRIPTION = Gitea (Git with a cup of tea) is a painless self-hosted Git service written in Go
KEYWORDS = go,git,self-hosted,gitea

[ui.notification]
; Control how often the notification endpoint is polled to update the notification
; The timeout will increase to MAX_TIMEOUT in TIMEOUT_STEPs if the notification count is unchanged
; Set MIN_TIMEOUT to 0 to turn off
MIN_TIMEOUT = 10s
MAX_TIMEOUT = 60s
TIMEOUT_STEP = 10s
; This setting determines how often the db is queried to get the latest notification counts.
; If the browser client supports EventSource and SharedWorker, a SharedWorker will be used in preference to polling notification. Set to -1 to disable the EventSource
EVENT_SOURCE_UPDATE_TIME = 10s

[markdown]
; Render soft line breaks as hard line breaks, which means a single newline character between
; paragraphs will cause a line break and adding trailing whitespace to paragraphs is not
; necessary to force a line break.
; Render soft line breaks as hard line breaks for comments
ENABLE_HARD_LINE_BREAK_IN_COMMENTS = true
; Render soft line breaks as hard line breaks for markdown documents
ENABLE_HARD_LINE_BREAK_IN_DOCUMENTS = false
; Comma separated list of custom URL-Schemes that are allowed as links when rendering Markdown
; for example git,magnet,ftp (more at https://en.wikipedia.org/wiki/List_of_URI_schemes)
; URLs starting with http and https are always displayed, whatever is put in this entry.
CUSTOM_URL_SCHEMES =
; List of file extensions that should be rendered/edited as Markdown
; Separate the extensions with a comma. To render files without any extension as markdown, just put a comma
FILE_EXTENSIONS = .md,.markdown,.mdown,.mkd

[server]
; The protocol the server listens on. One of 'http', 'https', 'unix' or 'fcgi'.
PROTOCOL = http
DOMAIN = localhost
ROOT_URL = %(PROTOCOL)s://%(DOMAIN)s:%(HTTP_PORT)s/
; when STATIC_URL_PREFIX is empty it will follow ROOT_URL
STATIC_URL_PREFIX =
; The address to listen on. Either a IPv4/IPv6 address or the path to a unix socket.
HTTP_ADDR = 0.0.0.0
; The port to listen on. Leave empty when using a unix socket.
HTTP_PORT = 3000
; If REDIRECT_OTHER_PORT is true, and PROTOCOL is set to https an http server
; will be started on PORT_TO_REDIRECT and it will redirect plain, non-secure http requests to the main
; ROOT_URL.  Defaults are false for REDIRECT_OTHER_PORT and 80 for
; PORT_TO_REDIRECT.
REDIRECT_OTHER_PORT = false
PORT_TO_REDIRECT = 80
; Permission for unix socket
UNIX_SOCKET_PERMISSION = 666
; Local (DMZ) URL for Gitea workers (such as SSH update) accessing web service.
; In most cases you do not need to change the default value.
; Alter it only if your SSH server node is not the same as HTTP node.
; Do not set this variable if PROTOCOL is set to 'unix'.
LOCAL_ROOT_URL = %(PROTOCOL)s://%(HTTP_ADDR)s:%(HTTP_PORT)s/
; Disable SSH feature when not available
DISABLE_SSH = false
; Whether to use the builtin SSH server or not.
START_SSH_SERVER = false
; Username to use for the builtin SSH server. If blank, then it is the value of RUN_USER.
BUILTIN_SSH_SERVER_USER =
; Domain name to be exposed in clone URL
SSH_DOMAIN = %(DOMAIN)s
; The network interface the builtin SSH server should listen on
SSH_LISTEN_HOST =
; Port number to be exposed in clone URL
SSH_PORT = 22
; The port number the builtin SSH server should listen on
SSH_LISTEN_PORT = %(SSH_PORT)s
; Root path of SSH directory, default is '~/.ssh', but you have to use '/home/git/.ssh'.
SSH_ROOT_PATH =
; Gitea will create a authorized_keys file by default when it is not using the internal ssh server
; If you intend to use the AuthorizedKeysCommand functionality then you should turn this off.
SSH_CREATE_AUTHORIZED_KEYS_FILE = true
; Gitea will create a authorized_principals file by default when it is not using the internal ssh server
; If you intend to use the AuthorizedPrincipalsCommand functionality then you should turn this off.
SSH_CREATE_AUTHORIZED_PRINCIPALS_FILE = true
; For the built-in SSH server, choose the ciphers to support for SSH connections,
; for system SSH this setting has no effect
SSH_SERVER_CIPHERS = aes128-ctr, aes192-ctr, aes256-ctr, aes128-gcm@openssh.com, arcfour256, arcfour128
; For the built-in SSH server, choose the key exchange algorithms to support for SSH connections,
; for system SSH this setting has no effect
SSH_SERVER_KEY_EXCHANGES = diffie-hellman-group1-sha1, diffie-hellman-group14-sha1, ecdh-sha2-nistp256, ecdh-sha2-nistp384, ecdh-sha2-nistp521, curve25519-sha256@libssh.org
; For the built-in SSH server, choose the MACs to support for SSH connections,
; for system SSH this setting has no effect
SSH_SERVER_MACS = hmac-sha2-256-etm@openssh.com, hmac-sha2-256, hmac-sha1, hmac-sha1-96
; Directory to create temporary files in when testing public keys using ssh-keygen,
; default is the system temporary directory.
SSH_KEY_TEST_PATH =
; Path to ssh-keygen, default is 'ssh-keygen' which means the shell is responsible for finding out which one to call.
SSH_KEYGEN_PATH = ssh-keygen
; Enable SSH Authorized Key Backup when rewriting all keys, default is true
SSH_AUTHORIZED_KEYS_BACKUP = true
; Determines which principals to allow
; - empty: if SSH_TRUSTED_USER_CA_KEYS is empty this will default to off, otherwise will default to email, username.
; - off: Do not allow authorized principals
; - email: the principal must match the user's email
; - username: the principal must match the user's username
; - anything: there will be no checking on the content of the principal
SSH_AUTHORIZED_PRINCIPALS_ALLOW = email, username
; Enable SSH Authorized Principals Backup when rewriting all keys, default is true
SSH_AUTHORIZED_PRINCIPALS_BACKUP = true
; Specifies the public keys of certificate authorities that are trusted to sign user certificates for authentication.
; Multiple keys should be comma separated.
; E.g."ssh-<algorithm> <key>". or "ssh-<algorithm> <key1>, ssh-<algorithm> <key2>".
; For more information see "TrustedUserCAKeys" in the sshd config manpages.
SSH_TRUSTED_USER_CA_KEYS =
; Absolute path of the `TrustedUserCaKeys` file gitea will manage.
; Default this `RUN_USER`/.ssh/gitea-trusted-user-ca-keys.pem
; If you're running your own ssh server and you want to use the gitea managed file you'll also need to modify your
; sshd_config to point to this file. The official docker image will automatically work without further configuration.
SSH_TRUSTED_USER_CA_KEYS_FILENAME =
; Enable exposure of SSH clone URL to anonymous visitors, default is false
SSH_EXPOSE_ANONYMOUS = false
; Indicate whether to check minimum key size with corresponding type
MINIMUM_KEY_SIZE_CHECK = false
; Disable CDN even in "prod" mode
OFFLINE_MODE = false
DISABLE_ROUTER_LOG = false
; Generate steps:
; $ ./gitea cert -ca=true -duration=8760h0m0s -host=myhost.example.com
;
; Or from a .pfx file exported from the Windows certificate store (do
; not forget to export the private key):
; $ openssl pkcs12 -in cert.pfx -out cert.pem -nokeys
; $ openssl pkcs12 -in cert.pfx -out key.pem -nocerts -nodes
; Paths are relative to CUSTOM_PATH
CERT_FILE = https/cert.pem
KEY_FILE = https/key.pem
; Root directory containing templates and static files.
; default is the path where Gitea is executed
STATIC_ROOT_PATH =
; Default path for App data
APP_DATA_PATH = data
; Application level GZIP support
ENABLE_GZIP = false
; Application profiling (memory and cpu)
; For "web" command it listens on localhost:6060
; For "serve" command it dumps to disk at PPROF_DATA_PATH as (cpuprofile|memprofile)_<username>_<temporary id>
ENABLE_PPROF = false
; PPROF_DATA_PATH, use an absolute path when you start gitea as service
PPROF_DATA_PATH = data/tmp/pprof
; Landing page, can be "home", "explore", "organizations" or "login"
; The "login" choice is not a security measure but just a UI flow change, use REQUIRE_SIGNIN_VIEW to force users to log in.
LANDING_PAGE = home
; Enables git-lfs support. true or false, default is false.
LFS_START_SERVER = false
; Where your lfs files reside, default is data/lfs.
LFS_CONTENT_PATH = data/lfs
; LFS authentication secret, change this yourself
LFS_JWT_SECRET =
; LFS authentication validity period (in time.Duration), pushes taking longer than this may fail.
LFS_HTTP_AUTH_EXPIRY = 20m
; Maximum allowed LFS file size in bytes (Set to 0 for no limit).
LFS_MAX_FILE_SIZE = 0
; Maximum number of locks returned per page
LFS_LOCKS_PAGING_NUM = 50
; Allow graceful restarts using SIGHUP to fork
ALLOW_GRACEFUL_RESTARTS = true
; After a restart the parent will finish ongoing requests before
; shutting down. Force shutdown if this process takes longer than this delay.
; set to a negative value to disable
GRACEFUL_HAMMER_TIME = 60s
; Allows the setting of a startup timeout and waithint for Windows as SVC service
; 0 disables this.
STARTUP_TIMEOUT = 0
; Static resources, includes resources on custom/, public/ and all uploaded avatars web browser cache time, default is 6h
STATIC_CACHE_TIME = 6h

; Define allowed algorithms and their minimum key length (use -1 to disable a type)
[ssh.minimum_key_sizes]
ED25519 = 256
ECDSA = 256
RSA = 2048
DSA = -1 ; set to 1024 to switch on

[database]
; Database to use. Either "mysql", "postgres", "mssql" or "sqlite3".
DB_TYPE = mysql
HOST = 127.0.0.1:3306
NAME = gitea
USER = root
; Use PASSWD = `your password` for quoting if you use special characters in the password.
PASSWD =
; For Postgres, schema to use if different from "public". The schema must exist beforehand,
; the user must have creation privileges on it, and the user search path must be set
; to the look into the schema first. e.g.:ALTER USER user SET SEARCH_PATH = schema_name,"$user",public;
SCHEMA =
; For Postgres, either "disable" (default), "require", or "verify-full"
; For MySQL, either "false" (default), "true", or "skip-verify"
SSL_MODE = disable
; For MySQL only, either "utf8" or "utf8mb4", default is "utf8mb4".
; NOTICE: for "utf8mb4" you must use MySQL InnoDB > 5.6. Gitea is unable to check this.
CHARSET = utf8mb4
; For "sqlite3" and "tidb", use an absolute path when you start gitea as service
PATH = data/gitea.db
; For "sqlite3" only. Query timeout
SQLITE_TIMEOUT = 500
; For iterate buffer, default is 50
ITERATE_BUFFER_SIZE = 50
; Show the database generated SQL
LOG_SQL = true
; Maximum number of DB Connect retries
DB_RETRIES = 10
; Backoff time per DB retry (time.Duration)
DB_RETRY_BACKOFF = 3s
; Max idle database connections on connnection pool, default is 2
MAX_IDLE_CONNS = 2
; Database connection max life time, default is 0 or 3s mysql (See #6804 & #7071 for reasoning)
CONN_MAX_LIFETIME = 3s
; Database maximum number of open connections, default is 0 meaning no maximum
MAX_OPEN_CONNS = 0

[indexer]
; Issue indexer type, currently support: bleve, db or elasticsearch, default is bleve
ISSUE_INDEXER_TYPE = bleve
; Issue indexer connection string, available when ISSUE_INDEXER_TYPE is elasticsearch
ISSUE_INDEXER_CONN_STR = http://elastic:changeme@localhost:9200
; Issue indexer name, available when ISSUE_INDEXER_TYPE is elasticsearch
ISSUE_INDEXER_NAME = gitea_issues
; Issue indexer storage path, available when ISSUE_INDEXER_TYPE is bleve
ISSUE_INDEXER_PATH = indexers/issues.bleve
; Issue indexer queue, currently support: channel, levelqueue or redis, default is levelqueue
ISSUE_INDEXER_QUEUE_TYPE = levelqueue
; When ISSUE_INDEXER_QUEUE_TYPE is levelqueue, this will be the queue will be saved path,
; default is indexers/issues.queue
ISSUE_INDEXER_QUEUE_DIR = indexers/issues.queue
; When `ISSUE_INDEXER_QUEUE_TYPE` is `redis`, this will store the redis connection string.
ISSUE_INDEXER_QUEUE_CONN_STR = "addrs=127.0.0.1:6379 db=0"
; Batch queue number, default is 20
ISSUE_INDEXER_QUEUE_BATCH_NUMBER = 20
; Timeout the indexer if it takes longer than this to start.
; Set to zero to disable timeout.
STARTUP_TIMEOUT=30s

; repo indexer by default disabled, since it uses a lot of disk space
REPO_INDEXER_ENABLED = false
; Code search engine type, could be `bleve` or `elasticsearch`.
REPO_INDEXER_TYPE = bleve
; Index file used for code search.
REPO_INDEXER_PATH = indexers/repos.bleve
; Code indexer connection string, available when `REPO_INDEXER_TYPE` is elasticsearch. i.e. http://elastic:changeme@localhost:9200
REPO_INDEXER_CONN_STR =
; Code indexer name, available when `REPO_INDEXER_TYPE` is elasticsearch
REPO_INDEXER_NAME = gitea_codes

UPDATE_BUFFER_LEN = 20
MAX_FILE_SIZE = 1048576
; A comma separated list of glob patterns (see https://github.com/gobwas/glob) to include
; in the index; default is empty
REPO_INDEXER_INCLUDE =
; A comma separated list of glob patterns to exclude from the index; ; default is empty
REPO_INDEXER_EXCLUDE =

[queue]
; Specific queues can be individually configured with [queue.name]. [queue] provides defaults
;
; General queue queue type, currently support: persistable-channel, channel, level, redis, dummy
; default to persistable-channel
TYPE = persistable-channel
; data-dir for storing persistable queues and level queues, individual queues will be named by their type
DATADIR = queues/
; Default queue length before a channel queue will block
LENGTH = 20
; Batch size to send for batched queues
BATCH_LENGTH = 20
; Connection string for redis queues this will store the redis connection string.
CONN_STR = "addrs=127.0.0.1:6379 db=0"
; Provides the suffix of the default redis/disk queue name - specific queues can be overriden within in their [queue.name] sections.
QUEUE_NAME = "_queue"
; Provides the suffix of the default redis/disk unique queue set name - specific queues can be overriden within in their [queue.name] sections.
SET_NAME = "_unique"
; If the queue cannot be created at startup - level queues may need a timeout at startup - wrap the queue:
WRAP_IF_NECESSARY = true
; Attempt to create the wrapped queue at max
MAX_ATTEMPTS = 10
; Timeout queue creation
TIMEOUT = 15m30s
; Create a pool with this many workers
WORKERS = 1
; Dynamically scale the worker pool to at this many workers
MAX_WORKERS = 10
; Add boost workers when the queue blocks for BLOCK_TIMEOUT
BLOCK_TIMEOUT = 1s
; Remove the boost workers after BOOST_TIMEOUT
BOOST_TIMEOUT = 5m
; During a boost add BOOST_WORKERS
BOOST_WORKERS = 5

[admin]
; Disallow regular (non-admin) users from creating organizations.
DISABLE_REGULAR_ORG_CREATION = false
; Default configuration for email notifications for users (user configurable). Options: enabled, onmention, disabled
DEFAULT_EMAIL_NOTIFICATIONS = enabled

[security]
; Whether the installer is disabled
INSTALL_LOCK = false
; !!CHANGE THIS TO KEEP YOUR USER DATA SAFE!!
SECRET_KEY = !#@FDEWREWR&*(
; How long to remember that a user is logged in before requiring relogin (in days)
LOGIN_REMEMBER_DAYS = 7
COOKIE_USERNAME = gitea_awesome
COOKIE_REMEMBER_NAME = gitea_incredible
; Reverse proxy authentication header name of user name
REVERSE_PROXY_AUTHENTICATION_USER = X-WEBAUTH-USER
REVERSE_PROXY_AUTHENTICATION_EMAIL = X-WEBAUTH-EMAIL
; The minimum password length for new Users
MIN_PASSWORD_LENGTH = 6
; Set to true to allow users to import local server paths
IMPORT_LOCAL_PATHS = false
; Set to false to allow users with git hook privileges to create custom git hooks.
; Custom git hooks can be used to perform arbitrary code execution on the host operating system.
; This enables the users to access and modify this config file and the Gitea database and interrupt the Gitea service.
; By modifying the Gitea database, users can gain Gitea administrator privileges.
; It also enables them to access other resources available to the user on the operating system that is running the Gitea instance and perform arbitrary actions in the name of the Gitea OS user.
; WARNING: This maybe harmful to you website or your operating system.
DISABLE_GIT_HOOKS = true
<<<<<<< HEAD
; Set to false to disable webhooks feature.
DISABLE_WEBHOOKS = false
; Set to false to disable 2FA feature.
DISABLE_2FA = false
=======
; Set to false to disable internals in UI.
DISABLE_INTERNALS = false
>>>>>>> ab53b3a8
; Set to false to allow pushes to gitea repositories despite having an incomplete environment - NOT RECOMMENDED
ONLY_ALLOW_PUSH_IF_GITEA_ENVIRONMENT_SET = true
;Comma separated list of character classes required to pass minimum complexity.
;If left empty or no valid values are specified, the default is off (no checking)
;Classes include "lower,upper,digit,spec"
PASSWORD_COMPLEXITY = off
; Password Hash algorithm, either "argon2", "pbkdf2", "scrypt" or "bcrypt"
PASSWORD_HASH_ALGO = argon2
; Set false to allow JavaScript to read CSRF cookie
CSRF_COOKIE_HTTP_ONLY = true
; Validate against https://haveibeenpwned.com/Passwords to see if a password has been exposed
PASSWORD_CHECK_PWN = false

[openid]
;
; OpenID is an open, standard and decentralized authentication protocol.
; Your identity is the address of a webpage you provide, which describes
; how to prove you are in control of that page.
;
; For more info: https://en.wikipedia.org/wiki/OpenID
;
; Current implementation supports OpenID-2.0
;
; Tested to work providers at the time of writing:
;  - Any GNUSocial node (your.hostname.tld/username)
;  - Any SimpleID provider (http://simpleid.koinic.net)
;  - http://openid.org.cn/
;  - openid.stackexchange.com
;  - login.launchpad.net
;  - <username>.livejournal.com
;
; Whether to allow signin in via OpenID
ENABLE_OPENID_SIGNIN = true
; Whether to allow registering via OpenID
; Do not include to rely on rhw DISABLE_REGISTRATION setting
;ENABLE_OPENID_SIGNUP = true
; Allowed URI patterns (POSIX regexp).
; Space separated.
; Only these would be allowed if non-blank.
; Example value: trusted.domain.org trusted.domain.net
WHITELISTED_URIS =
; Forbidden URI patterns (POSIX regexp).
; Space separated.
; Only used if WHITELISTED_URIS is blank.
; Example value: loadaverage.org/badguy stackexchange.com/.*spammer
BLACKLISTED_URIS =

[service]
; Time limit to confirm account/email registration
ACTIVE_CODE_LIVE_MINUTES = 180
; Time limit to perform the reset of a forgotten password
RESET_PASSWD_CODE_LIVE_MINUTES = 180
; Whether a new user needs to confirm their email when registering.
REGISTER_EMAIL_CONFIRM = false
; List of domain names that are allowed to be used to register on a Gitea instance
; gitea.io,example.com
EMAIL_DOMAIN_WHITELIST=
; Disallow registration, only allow admins to create accounts.
DISABLE_REGISTRATION = false
; Allow registration only using third-party services, it works only when DISABLE_REGISTRATION is false
ALLOW_ONLY_EXTERNAL_REGISTRATION = false
; Disable local user management (i.e. when user data and password comes from LDAP and should not be changed locally in gitea).
DISABLE_LOCAL_USER_MANAGEMENT = false
; User must sign in to view anything.
REQUIRE_SIGNIN_VIEW = false
; Mail notification
ENABLE_NOTIFY_MAIL = false
; This setting enables gitea to be signed in with HTTP BASIC Authentication using the user's password
; If you set this to false you will not be able to access the tokens endpoints on the API with your password
; Please note that setting this to false will not disable OAuth Basic or Basic authentication using a token
ENABLE_BASIC_AUTHENTICATION = true
; More detail: https://github.com/gogits/gogs/issues/165
ENABLE_REVERSE_PROXY_AUTHENTICATION = false
ENABLE_REVERSE_PROXY_AUTO_REGISTRATION = false
ENABLE_REVERSE_PROXY_EMAIL = false
; Enable captcha validation for registration
ENABLE_CAPTCHA = false
; Type of captcha you want to use. Options: image, recaptcha, hcaptcha
CAPTCHA_TYPE = image
; Enable recaptcha to use Google's recaptcha service
; Go to https://www.google.com/recaptcha/admin to sign up for a key
RECAPTCHA_SECRET  =
RECAPTCHA_SITEKEY =
; For hCaptcha, create an account at https://accounts.hcaptcha.com/login to get your keys
HCAPTCHA_SECRET =
HCAPTCHA_SITEKEY =
; Change this to use recaptcha.net or other recaptcha service
RECAPTCHA_URL = https://www.google.com/recaptcha/
; Default value for KeepEmailPrivate
; Each new user will get the value of this setting copied into their profile
DEFAULT_KEEP_EMAIL_PRIVATE = false
; Default value for AllowCreateOrganization
; Every new user will have rights set to create organizations depending on this setting
DEFAULT_ALLOW_CREATE_ORGANIZATION = true
; Either "public", "limited" or "private", default is "public"
; Limited is for signed user only
; Private is only for member of the organization
; Public is for everyone
DEFAULT_ORG_VISIBILITY = public
; Default value for DefaultOrgMemberVisible
; True will make the membership of the users visible when added to the organisation
DEFAULT_ORG_MEMBER_VISIBLE = false
; Default value for EnableDependencies
; Repositories will use dependencies by default depending on this setting
DEFAULT_ENABLE_DEPENDENCIES = true
; Dependencies can be added from any repository where the user is granted access or only from the current repository depending on this setting.
ALLOW_CROSS_REPOSITORY_DEPENDENCIES = true
; Enable heatmap on users profiles.
ENABLE_USER_HEATMAP = true
; Enable Timetracking
ENABLE_TIMETRACKING = true
; Default value for EnableTimetracking
; Repositories will use timetracking by default depending on this setting
DEFAULT_ENABLE_TIMETRACKING = true
; Default value for AllowOnlyContributorsToTrackTime
; Only users with write permissions can track time if this is true
DEFAULT_ALLOW_ONLY_CONTRIBUTORS_TO_TRACK_TIME = true
; Default value for the domain part of the user's email address in the git log
; if he has set KeepEmailPrivate to true. The user's email will be replaced with a
; concatenation of the user name in lower case, "@" and NO_REPLY_ADDRESS.
NO_REPLY_ADDRESS = noreply.%(DOMAIN)s
; Show Registration button
SHOW_REGISTRATION_BUTTON = true
; Show milestones dashboard page - a view of all the user's milestones
SHOW_MILESTONES_DASHBOARD_PAGE = true
; Default value for AutoWatchNewRepos
; When adding a repo to a team or creating a new repo all team members will watch the
; repo automatically if enabled
AUTO_WATCH_NEW_REPOS = true
; Default value for AutoWatchOnChanges
; Make the user watch a repository When they commit for the first time
AUTO_WATCH_ON_CHANGES = false

[webhook]
; Hook task queue length, increase if webhook shooting starts hanging
QUEUE_LENGTH = 1000
; Deliver timeout in seconds
DELIVER_TIMEOUT = 5
; Allow insecure certification
SKIP_TLS_VERIFY = false
; Number of history information in each page
PAGING_NUM = 10
; Proxy server URL, support http://, https//, socks://, blank will follow environment http_proxy/https_proxy
PROXY_URL =
; Comma separated list of host names requiring proxy. Glob patterns (*) are accepted; use ** to match all hosts.
PROXY_HOSTS =

[mailer]
ENABLED = false
; Buffer length of channel, keep it as it is if you don't know what it is.
SEND_BUFFER_LEN = 100
; Prefix displayed before subject in mail
SUBJECT_PREFIX =
; Mail server
; Gmail: smtp.gmail.com:587
; QQ: smtp.qq.com:465
; Using STARTTLS on port 587 is recommended per RFC 6409.
; Note, if the port ends with "465", SMTPS will be used.
HOST =
; Disable HELO operation when hostnames are different.
DISABLE_HELO =
; Custom hostname for HELO operation, if no value is provided, one is retrieved from system.
HELO_HOSTNAME =
; Whether or not to skip verification of certificates; `true` to disable verification. This option is unsafe. Consider adding the certificate to the system trust store instead.
SKIP_VERIFY = false
; Use client certificate
USE_CERTIFICATE = false
CERT_FILE = custom/mailer/cert.pem
KEY_FILE = custom/mailer/key.pem
; Should SMTP connect with TLS, (if port ends with 465 TLS will always be used.)
; If this is false but STARTTLS is supported the connection will be upgraded to TLS opportunistically.
IS_TLS_ENABLED = false
; Mail from address, RFC 5322. This can be just an email address, or the `"Name" <email@example.com>` format
FROM =
; Mailer user name and password
; Please Note: Authentication is only supported when the SMTP server communication is encrypted with TLS (this can be via STARTTLS) or `HOST=localhost`.
USER =
; Use PASSWD = `your password` for quoting if you use special characters in the password.
PASSWD =
; Send mails as plain text
SEND_AS_PLAIN_TEXT = false
; Set Mailer Type (either SMTP, sendmail or dummy to just send to the log)
MAILER_TYPE = smtp
; Specify an alternative sendmail binary
SENDMAIL_PATH = sendmail
; Specify any extra sendmail arguments
SENDMAIL_ARGS =
; Timeout for Sendmail
SENDMAIL_TIMEOUT = 5m

[cache]
; if the cache enabled
ENABLED = true
; Either "memory", "redis", or "memcache", default is "memory"
ADAPTER = memory
; For "memory" only, GC interval in seconds, default is 60
INTERVAL = 60
; For "redis" and "memcache", connection host address
; redis: network=tcp,addr=:6379,password=macaron,db=0,pool_size=100,idle_timeout=180
; memcache: `127.0.0.1:11211`
HOST =
; Time to keep items in cache if not used, default is 16 hours.
; Setting it to 0 disables caching
ITEM_TTL = 16h

; Last commit cache
[cache.last_commit]
; if the cache enabled
ENABLED = true
; Time to keep items in cache if not used, default is 8760 hours.
; Setting it to 0 disables caching
ITEM_TTL = 8760h
; Only enable the cache when repository's commits count great than
COMMITS_COUNT = 1000

[session]
; Either "memory", "file", or "redis", default is "memory"
PROVIDER = memory
; Provider config options
; memory: doesn't have any config yet
; file: session file path, e.g. `data/sessions`
; redis: network=tcp,addr=:6379,password=macaron,db=0,pool_size=100,idle_timeout=180
; mysql: go-sql-driver/mysql dsn config string, e.g. `root:password@/session_table`
PROVIDER_CONFIG = data/sessions
; Session cookie name
COOKIE_NAME = i_like_gitea
; If you use session in https only, default is false
COOKIE_SECURE = false
; Session GC time interval in seconds, default is 86400 (1 day)
GC_INTERVAL_TIME = 86400
; Session life time in seconds, default is 86400 (1 day)
SESSION_LIFE_TIME = 86400

[picture]
AVATAR_UPLOAD_PATH = data/avatars
REPOSITORY_AVATAR_UPLOAD_PATH = data/repo-avatars
; How Gitea deals with missing repository avatars
; none = no avatar will be displayed; random = random avatar will be displayed; image = default image will be used
REPOSITORY_AVATAR_FALLBACK = none
REPOSITORY_AVATAR_FALLBACK_IMAGE = /img/repo_default.png
; Max Width and Height of uploaded avatars.
; This is to limit the amount of RAM used when resizing the image.
AVATAR_MAX_WIDTH = 4096
AVATAR_MAX_HEIGHT = 3072
; Maximum alloved file size for uploaded avatars.
; This is to limit the amount of RAM used when resizing the image.
AVATAR_MAX_FILE_SIZE = 1048576
; Chinese users can choose "duoshuo"
; or a custom avatar source, like: http://cn.gravatar.com/avatar/
GRAVATAR_SOURCE = gravatar
; This value will always be true in offline mode.
DISABLE_GRAVATAR = false
; Federated avatar lookup uses DNS to discover avatar associated
; with emails, see https://www.libravatar.org
; This value will always be false in offline mode or when Gravatar is disabled.
ENABLE_FEDERATED_AVATAR = false

[attachment]
; Whether issue and pull request attachments are enabled. Defaults to `true`
ENABLED = true
; Comma-separated list of allowed file extensions (`.zip`), mime types (`text/plain`) or wildcard type (`image/*`, `audio/*`, `video/*`). Empty value or `*/*` allows all types.
ALLOWED_TYPES = .docx,.gif,.gz,.jpeg,.jpg,.log,.pdf,.png,.pptx,.txt,.xlsx,.zip
; Max size of each file. Defaults to 4MB
MAX_SIZE = 4
; Max number of files per upload. Defaults to 5
MAX_FILES = 5
; Storage type for attachments, `local` for local disk or `minio` for s3 compatible
; object storage service, default is `local`.
STORAGE_TYPE = local
; Allows the storage driver to redirect to authenticated URLs to serve files directly
; Currently, only `minio` is supported.
SERVE_DIRECT = false
; Path for attachments. Defaults to `data/attachments` only available when STORAGE_TYPE is `local`
PATH = data/attachments
; Minio endpoint to connect only available when STORAGE_TYPE is `minio`
MINIO_ENDPOINT = localhost:9000
; Minio accessKeyID to connect only available when STORAGE_TYPE is `minio`
MINIO_ACCESS_KEY_ID =
; Minio secretAccessKey to connect only available when STORAGE_TYPE is `minio`
MINIO_SECRET_ACCESS_KEY =
; Minio bucket to store the attachments only available when STORAGE_TYPE is `minio`
MINIO_BUCKET = gitea
; Minio location to create bucket only available when STORAGE_TYPE is `minio`
MINIO_LOCATION = us-east-1
; Minio base path on the bucket only available when STORAGE_TYPE is `minio`
MINIO_BASE_PATH = attachments/
; Minio enabled ssl only available when STORAGE_TYPE is `minio`
MINIO_USE_SSL = false

[time]
; Specifies the format for fully outputted dates. Defaults to RFC1123
; Special supported values are ANSIC, UnixDate, RubyDate, RFC822, RFC822Z, RFC850, RFC1123, RFC1123Z, RFC3339, RFC3339Nano, Kitchen, Stamp, StampMilli, StampMicro and StampNano
; For more information about the format see http://golang.org/pkg/time/#pkg-constants
FORMAT =
; Location the UI time display i.e. Asia/Shanghai
; Empty means server's location setting
DEFAULT_UI_LOCATION =

[log]
ROOT_PATH =
; Either "console", "file", "conn", "smtp" or "database", default is "console"
; Use comma to separate multiple modes, e.g. "console, file"
MODE = console
; Buffer length of the channel, keep it as it is if you don't know what it is.
BUFFER_LEN = 10000
REDIRECT_MACARON_LOG = false
MACARON = file
; Either "Trace", "Debug", "Info", "Warn", "Error", "Critical", default is "Info"
ROUTER_LOG_LEVEL = Info
ROUTER = console
ENABLE_ACCESS_LOG = false
ACCESS_LOG_TEMPLATE = {{.Ctx.RemoteAddr}} - {{.Identity}} {{.Start.Format "[02/Jan/2006:15:04:05 -0700]" }} "{{.Ctx.Req.Method}} {{.Ctx.Req.RequestURI}} {{.Ctx.Req.Proto}}" {{.ResponseWriter.Status}} {{.ResponseWriter.Size}} "{{.Ctx.Req.Referer}}\" \"{{.Ctx.Req.UserAgent}}"
ACCESS = file
; Either "Trace", "Debug", "Info", "Warn", "Error", "Critical", default is "Trace"
LEVEL = Info
; Either "Trace", "Debug", "Info", "Warn", "Error", "Critical", default is "None"
STACKTRACE_LEVEL = None

; Generic log modes
[log.x]
FLAGS = stdflags
EXPRESSION =
PREFIX =
COLORIZE = false

; For "console" mode only
[log.console]
LEVEL =
STDERR = false

; For "file" mode only
[log.file]
LEVEL =
; Set the file_name for the logger. If this is a relative path this
; will be relative to ROOT_PATH
FILE_NAME =
; This enables automated log rotate(switch of following options), default is true
LOG_ROTATE = true
; Max size shift of a single file, default is 28 means 1 << 28, 256MB
MAX_SIZE_SHIFT = 28
; Segment log daily, default is true
DAILY_ROTATE = true
; delete the log file after n days, default is 7
MAX_DAYS = 7
; compress logs with gzip
COMPRESS = true
; compression level see godoc for compress/gzip
COMPRESSION_LEVEL = -1

; For "conn" mode only
[log.conn]
LEVEL =
; Reconnect host for every single message, default is false
RECONNECT_ON_MSG = false
; Try to reconnect when connection is lost, default is false
RECONNECT = false
; Either "tcp", "unix" or "udp", default is "tcp"
PROTOCOL = tcp
; Host address
ADDR =

; For "smtp" mode only
[log.smtp]
LEVEL =
; Name displayed in mail title, default is "Diagnostic message from server"
SUBJECT = Diagnostic message from server
; Mail server
HOST =
; Mailer user name and password
USER =
; Use PASSWD = `your password` for quoting if you use special characters in the password.
PASSWD =
; Receivers, can be one or more, e.g. 1@example.com,2@example.com
RECEIVERS =

[cron]
; Enable running cron tasks periodically.
ENABLED = true
; Run cron tasks when Gitea starts.
RUN_AT_START = false

; Basic cron tasks

; Update mirrors
[cron.update_mirrors]
SCHEDULE = @every 10m
; Enable running Update mirrors task periodically.
ENABLED = true
; Run Update mirrors task when Gitea starts.
RUN_AT_START = false
; Notice if not success
NO_SUCCESS_NOTICE = true

; Repository health check
[cron.repo_health_check]
SCHEDULE = @every 24h
; Enable running Repository health check task periodically.
ENABLED = true
; Run Repository health check task when Gitea starts.
RUN_AT_START = false
; Notice if not success
NO_SUCCESS_NOTICE = false
TIMEOUT = 60s
; Arguments for command 'git fsck', e.g. "--unreachable --tags"
; see more on http://git-scm.com/docs/git-fsck
ARGS =

; Check repository statistics
[cron.check_repo_stats]
; Enable running check repository statistics task periodically.
ENABLED = true
; Run check repository statistics task when Gitea starts.
RUN_AT_START = true
; Notice if not success
NO_SUCCESS_NOTICE = false
SCHEDULE = @every 24h

; Clean up old repository archives
[cron.archive_cleanup]
; Whether to enable the job
ENABLED = true
; Whether to always run at least once at start up time (if ENABLED)
RUN_AT_START = true
; Notice if not success
NO_SUCCESS_NOTICE = false
; Time interval for job to run
SCHEDULE = @every 24h
; Archives created more than OLDER_THAN ago are subject to deletion
OLDER_THAN = 24h

; Synchronize external user data (only LDAP user synchronization is supported)
[cron.sync_external_users]
ENABLED = true
; Synchronize external user data when starting server (default false)
RUN_AT_START = false
; Notice if not success
NO_SUCCESS_NOTICE = false
; Interval as a duration between each synchronization (default every 24h)
SCHEDULE = @every 24h
; Create new users, update existing user data and disable users that are not in external source anymore (default)
;   or only create new users if UPDATE_EXISTING is set to false
UPDATE_EXISTING = true

; Clean-up deleted branches
[cron.deleted_branches_cleanup]
ENABLED = true
; Clean-up deleted branches when starting server (default true)
RUN_AT_START = true
; Notice if not success
NO_SUCCESS_NOTICE = false
; Interval as a duration between each synchronization (default every 24h)
SCHEDULE = @every 24h
; deleted branches than OLDER_THAN ago are subject to deletion
OLDER_THAN = 24h

[cron.update_migration_poster_id]
; Update migrated repositories' issues and comments' posterid, it will always attempt synchronization when the instance starts.
ENABLED = true
; Update migrated repositories' issues and comments' posterid when starting server (default true)
RUN_AT_START = true
; Notice if not success
NO_SUCCESS_NOTICE = false
; Interval as a duration between each synchronization. (default every 24h)
SCHEDULE = @every 24h

; Extened cron task
; they was not enabled as default

; Delete all unactivated accounts
[cron.delete_inactive_accounts]
ENABLED = false
RUN_AT_START = false
NO_SUCCESS_NOTICE = false
SCHEDULE = @annually
OLDER_THAN = 168h

; Delete all repository archives
[cron.delete_repo_archives]
ENABLED = false
RUN_AT_START = false
NO_SUCCESS_NOTICE = false
SCHEDULE = @annually

; Garbage collect all repositories
[cron.git_gc_repos]
ENABLED = false
RUN_AT_START = false
NO_SUCCESS_NOTICE = false
SCHEDULE = @every 72h
TIMEOUT = 60s
; Arguments for command 'git gc'
; The default value is same with [git] -> GC_ARGS
ARGS =

; Update the '.ssh/authorized_keys' file with Gitea SSH keys
[cron.resync_all_sshkeys]
ENABLED = false
RUN_AT_START = false
NO_SUCCESS_NOTICE = false
SCHEDULE = @every 72h

; Resynchronize pre-receive, update and post-receive hooks of all repositories.
[cron.resync_all_hooks]
ENABLED = false
RUN_AT_START = false
NO_SUCCESS_NOTICE = false
SCHEDULE = @every 72h

; Reinitialize all missing Git repositories for which records exist
[cron.reinit_missing_repos]
ENABLED = false
RUN_AT_START = false
NO_SUCCESS_NOTICE = false
SCHEDULE = @every 72h

; Delete all repositories missing their Git files
[cron.delete_missing_repos]
ENABLED = false
RUN_AT_START = false
NO_SUCCESS_NOTICE = false
SCHEDULE = @every 72h

; Delete generated repository avatars
[cron.delete_generated_repository_avatars]
ENABLED = false
RUN_AT_START = false
NO_SUCCESS_NOTICE = false
SCHEDULE = @every 72h

[git]
; The path of git executable. If empty, Gitea searches through the PATH environment.
PATH =
; Disables highlight of added and removed changes
DISABLE_DIFF_HIGHLIGHT = false
; Max number of lines allowed in a single file in diff view
MAX_GIT_DIFF_LINES = 1000
; Max number of allowed characters in a line in diff view
MAX_GIT_DIFF_LINE_CHARACTERS = 5000
; Max number of files shown in diff view
MAX_GIT_DIFF_FILES = 100
; Arguments for command 'git gc', e.g. "--aggressive --auto"
; see more on http://git-scm.com/docs/git-gc/
GC_ARGS =
; If use git wire protocol version 2 when git version >= 2.18, default is true, set to false when you always want git wire protocol version 1
ENABLE_AUTO_GIT_WIRE_PROTOCOL = true
; Respond to pushes to a non-default branch with a URL for creating a Pull Request (if the repository has them enabled)
PULL_REQUEST_PUSH_MESSAGE = true

; Operation timeout in seconds
[git.timeout]
DEFAULT = 360
MIGRATE = 600
MIRROR = 300
CLONE = 300
PULL = 300
GC = 60

[mirror]
; Default interval as a duration between each check
DEFAULT_INTERVAL = 8h
; Min interval as a duration must be > 1m
MIN_INTERVAL = 10m

[api]
; Enables Swagger. True or false; default is true.
ENABLE_SWAGGER = true
; Max number of items in a page
MAX_RESPONSE_ITEMS = 50
; Default paging number of api
DEFAULT_PAGING_NUM = 30
; Default and maximum number of items per page for git trees api
DEFAULT_GIT_TREES_PER_PAGE = 1000
; Default size of a blob returned by the blobs API (default is 10MiB)
DEFAULT_MAX_BLOB_SIZE = 10485760

[oauth2]
; Enables OAuth2 provider
ENABLE = true
; Lifetime of an OAuth2 access token in seconds
ACCESS_TOKEN_EXPIRATION_TIME=3600
; Lifetime of an OAuth2 refresh token in hours
REFRESH_TOKEN_EXPIRATION_TIME=730
; Check if refresh token got already used
INVALIDATE_REFRESH_TOKENS=false
; OAuth2 authentication secret for access and refresh tokens, change this yourself to a unique string. CLI generate option is helpful in this case. https://docs.gitea.io/en-us/command-line/#generate
JWT_SECRET=
; Maximum length of oauth2 token/cookie stored on server
MAX_TOKEN_LENGTH=32767

[i18n]
LANGS = en-US,zh-CN,zh-HK,zh-TW,de-DE,fr-FR,nl-NL,lv-LV,ru-RU,uk-UA,ja-JP,es-ES,pt-BR,pt-PT,pl-PL,bg-BG,it-IT,fi-FI,tr-TR,cs-CZ,sr-SP,sv-SE,ko-KR
NAMES = English,简体中文,繁體中文（香港）,繁體中文（台灣）,Deutsch,français,Nederlands,latviešu,русский,Українська,日本語,español,português do Brasil,Português de Portugal,polski,български,italiano,suomi,Türkçe,čeština,српски,svenska,한국어

[U2F]
; NOTE: THE DEFAULT VALUES HERE WILL NEED TO BE CHANGED
; Two Factor authentication with security keys
; https://developers.yubico.com/U2F/App_ID.html
;APP_ID = http://localhost:3000/
; Comma separated list of trusted facets
;TRUSTED_FACETS = http://localhost:3000/

; Extension mapping to highlight class
; e.g. .toml=ini
[highlight.mapping]

[other]
SHOW_FOOTER_BRANDING = false
; Show version information about Gitea and Go in the footer
SHOW_FOOTER_VERSION = true
; Show template execution time in the footer
SHOW_FOOTER_TEMPLATE_LOAD_TIME = true

[markup.sanitizer.1]
; The following keys can appear once to define a sanitation policy rule.
; This section can appear multiple times by adding a unique alphanumeric suffix to define multiple rules.
; e.g., [markup.sanitizer.1] -> [markup.sanitizer.2] -> [markup.sanitizer.TeX]
;ELEMENT = span
;ALLOW_ATTR = class
;REGEXP = ^(info|warning|error)$

[markup.asciidoc]
ENABLED = false
; List of file extensions that should be rendered by an external command
FILE_EXTENSIONS = .adoc,.asciidoc
; External command to render all matching extensions
RENDER_COMMAND = "asciidoc --out-file=- -"
; Don't pass the file on STDIN, pass the filename as argument instead.
IS_INPUT_FILE = false

[metrics]
; Enables metrics endpoint. True or false; default is false.
ENABLED = false
; If you want to add authorization, specify a token here
TOKEN =

[task]
; Task queue type, could be `channel` or `redis`.
QUEUE_TYPE = channel
; Task queue length, available only when `QUEUE_TYPE` is `channel`.
QUEUE_LENGTH = 1000
; Task queue connection string, available only when `QUEUE_TYPE` is `redis`.
; If there is a password of redis, use `addrs=127.0.0.1:6379 password=123 db=0`.
QUEUE_CONN_STR = "addrs=127.0.0.1:6379 db=0"

[migrations]
; Max attempts per http/https request on migrations.
MAX_ATTEMPTS = 3
; Backoff time per http/https request retry (seconds)
RETRY_BACKOFF = 3

; default storage for attachments, lfs and avatars
[storage]
; storage type
STORAGE_TYPE = local

; lfs storage will override storage
[lfs]
STORAGE_TYPE = local

; customize storage
;[storage.my_minio]
;STORAGE_TYPE = minio
; Minio endpoint to connect only available when STORAGE_TYPE is `minio`
;MINIO_ENDPOINT = localhost:9000
; Minio accessKeyID to connect only available when STORAGE_TYPE is `minio`
;MINIO_ACCESS_KEY_ID =
; Minio secretAccessKey to connect only available when STORAGE_TYPE is `minio`
;MINIO_SECRET_ACCESS_KEY =
; Minio bucket to store the attachments only available when STORAGE_TYPE is `minio`
;MINIO_BUCKET = gitea
; Minio location to create bucket only available when STORAGE_TYPE is `minio`
;MINIO_LOCATION = us-east-1
; Minio enabled ssl only available when STORAGE_TYPE is `minio`
;MINIO_USE_SSL = false<|MERGE_RESOLUTION|>--- conflicted
+++ resolved
@@ -543,15 +543,12 @@
 ; It also enables them to access other resources available to the user on the operating system that is running the Gitea instance and perform arbitrary actions in the name of the Gitea OS user.
 ; WARNING: This maybe harmful to you website or your operating system.
 DISABLE_GIT_HOOKS = true
-<<<<<<< HEAD
 ; Set to false to disable webhooks feature.
 DISABLE_WEBHOOKS = false
 ; Set to false to disable 2FA feature.
 DISABLE_2FA = false
-=======
 ; Set to false to disable internals in UI.
 DISABLE_INTERNALS = false
->>>>>>> ab53b3a8
 ; Set to false to allow pushes to gitea repositories despite having an incomplete environment - NOT RECOMMENDED
 ONLY_ALLOW_PUSH_IF_GITEA_ENVIRONMENT_SET = true
 ;Comma separated list of character classes required to pass minimum complexity.
