--- conflicted
+++ resolved
@@ -315,15 +315,17 @@
 		}
 	}
 
-<<<<<<< HEAD
 	// webhooksEnabled requires webhooks to be enabled by admin.
 	webhooksEnabled := func(ctx *context.Context) {
 		if setting.DisableWebhooks {
-=======
+			ctx.Error(403)
+			return
+		}
+	}
+
 	// internalsEnabled requires internals to be enabled by admin.
 	internalsEnabled := func(ctx *context.Context) {
 		if setting.DisableInternals {
->>>>>>> ab53b3a8
 			ctx.Error(403)
 			return
 		}
